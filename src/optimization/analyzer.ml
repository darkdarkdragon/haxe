(*
	The Haxe Compiler
	Copyright (C) 2005-2016  Haxe Foundation

	This program is free software; you can redistribute it and/or
	modify it under the terms of the GNU General Public License
	as published by the Free Software Foundation; either version 2
	of the License, or (at your option) any later version.

	This program is distributed in the hope that it will be useful,
	but WITHOUT ANY WARRANTY; without even the implied warranty of
	MERCHANTABILITY or FITNESS FOR A PARTICULAR PURPOSE.  See the
	GNU General Public License for more details.

	You should have received a copy of the GNU General Public License
	along with this program; if not, write to the Free Software
	Foundation, Inc., 51 Franklin Street, Fifth Floor, Boston, MA  02110-1301, USA.
 *)

open Ast
open Type
open Common
<<<<<<< HEAD

let s_expr_pretty e = s_expr_pretty "" (s_type (print_context())) e

let rec is_true_expr e1 = match e1.eexpr with
	| TConst(TBool true) -> true
	| TParenthesis e1 -> is_true_expr e1
	| _ -> false

let rec is_const_expression e = match e.eexpr with
	| TConst _ ->
		true
	| TParenthesis e1
	| TMeta(_,e1) ->
		is_const_expression e1
	| _ ->
		false

let map_values ?(allow_control_flow=true) f e =
	let branching = ref false in
	let efinal = ref None in
	let f e =
		if !branching then
			f e
		else begin
			efinal := Some e;
			mk (TConst TNull) e.etype e.epos
		end
	in
	let rec loop complex e = match e.eexpr with
		| TIf(e1,e2,Some e3) ->
			branching := true;
			let e2 = loop true e2 in
			let e3 = loop true e3 in
			{e with eexpr = TIf(e1,e2,Some e3)}
		| TSwitch(e1,cases,edef) ->
			branching := true;
			let cases = List.map (fun (el,e) -> el,loop true e) cases in
			let edef = Option.map (loop true) edef in
			{e with eexpr = TSwitch(e1,cases,edef)}
		| TBlock [e1] ->
			loop complex e1
		| TBlock el ->
			begin match List.rev el with
			| e1 :: el ->
				let e1 = loop true e1 in
				let e = {e with eexpr = TBlock (List.rev (e1 :: el))} in
				{e with eexpr = TMeta((Meta.MergeBlock,[],e.epos),e)}
			| [] ->
				f e
			end
		| TTry(e1,catches) ->
			branching := true;
			let e1 = loop true e1 in
			let catches = List.map (fun (v,e) -> v,loop true e) catches in
			{e with eexpr = TTry(e1,catches)}
		| TMeta(m,e1) ->
			{e with eexpr = TMeta(m,loop complex e1)}
		| TParenthesis e1 ->
			{e with eexpr = TParenthesis (loop complex e1)}
		| TBreak | TContinue | TThrow _ | TReturn _ ->
			if not allow_control_flow then raise Exit;
			e
		| _ ->
			if not complex then raise Exit;
			f e
	in
	let e = loop false e in
	e,!efinal

let can_throw e =
	let rec loop e = match e.eexpr with
		| TConst _ | TLocal _ | TTypeExpr _ | TFunction _ | TBlock _ -> ()
		| TCall _ | TNew _ | TThrow _ | TCast(_,Some _) -> raise Exit
		| TField _ | TArray _ -> raise Exit (* sigh *)
		| _ -> Type.iter loop e
	in
	try
		loop e; false
	with Exit ->
		true

let rec can_be_inlined e = match e.eexpr with
	| TConst _ -> true
	| TParenthesis e1 | TMeta(_,e1) -> can_be_inlined e1
	| _ -> false

let target_handles_unops com = match com.platform with
	| Lua | Python -> false
	| _ -> true

let target_handles_assign_ops com = match com.platform with
	| Lua -> false
	| _ -> true

let rec can_be_used_as_value com e =
	let rec loop e = match e.eexpr with
		| TBlock [e] -> loop e
		| TBlock _ | TSwitch _ | TTry _ -> raise Exit
		| TCall({eexpr = TConst (TString "phi")},_) -> raise Exit
		(* | TCall _ | TNew _ when (match com.platform with Cpp | Php -> true | _ -> false) -> raise Exit *)
		| TReturn _ | TThrow _ | TBreak | TContinue -> raise Exit
		| TUnop((Increment | Decrement),_,_) when not (target_handles_unops com) -> raise Exit
		| TNew _ when com.platform = Php -> raise Exit
		| TFunction _ -> ()
		| _ -> Type.iter loop e
	in
	try
		loop e;
		true
	with Exit ->
		false

let has_pure_meta meta = Meta.has Meta.Pure meta

let is_pure c cf = has_pure_meta c.cl_meta || has_pure_meta cf.cf_meta

let wrap_meta s e =
	mk (TMeta((Meta.Custom s,[],e.epos),e)) e.etype e.epos

let rec expr_eq e1 e2 = match e1.eexpr,e2.eexpr with
	| TConst ct1,TConst ct2 -> ct1 = ct2
	| _ -> false

let is_unbound v =
	Meta.has Meta.Unbound v.v_meta

let is_really_unbound v =
	v.v_name <> "`trace" && is_unbound v

let r = Str.regexp "^\\([A-Za-z0-9_]\\)+$"
let is_unbound_call_that_might_have_side_effects v el = match v.v_name,el with
	| "__js__",[{eexpr = TConst (TString s)}] when Str.string_match r s 0 -> false
	| _ -> true

let is_ref_type = function
	| TType({t_path = ["cs"],("Ref" | "Out")},_) -> true
	| TAbstract({a_path=["hl";"types"],"Ref"},_) -> true
	| _ -> false

let type_change_ok com t1 t2 =
	if t1 == t2 then
		true
	else begin
		let rec map t = match t with
			| TMono r -> (match !r with None -> t_dynamic | Some t -> map t)
			| _ -> Type.map map t
		in
		let t1 = map t1 in
		let t2 = map t2 in
		let rec is_nullable_or_whatever = function
			| TMono r ->
				(match !r with None -> false | Some t -> is_nullable_or_whatever t)
			| TType ({ t_path = ([],"Null") },[_]) ->
				true
			| TLazy f ->
				is_nullable_or_whatever (!f())
			| TType (t,tl) ->
				is_nullable_or_whatever (apply_params t.t_params tl t.t_type)
			| TFun _ ->
				false
			| TInst ({ cl_kind = KTypeParameter _ },_) ->
				false
			| TAbstract (a,_) when Meta.has Meta.CoreType a.a_meta ->
				not (Meta.has Meta.NotNull a.a_meta)
			| TAbstract (a,tl) ->
				not (Meta.has Meta.NotNull a.a_meta) && is_nullable_or_whatever (apply_params a.a_params tl a.a_this)
			| _ ->
				true
		in
		(* Check equality again to cover cases where TMono became t_dynamic *)
		t1 == t2 || match follow t1,follow t2 with
			| TDynamic _,_ | _,TDynamic _ -> false
			| _ ->
				if com.config.pf_static && is_nullable_or_whatever t1 <> is_nullable_or_whatever t2 then false
				else type_iseq t1 t2
	end

let dynarray_map f d =
	DynArray.iteri (fun i e -> DynArray.unsafe_set d i (f e)) d

let dynarray_mapi f d =
	DynArray.iteri (fun i e -> DynArray.unsafe_set d i (f i e)) d

module Config = struct
	type t = {
		optimize : bool;
		const_propagation : bool;
		copy_propagation : bool;
		code_motion : bool;
		local_dce : bool;
		fusion : bool;
		purity_inference : bool;
		unreachable_code : bool;
		dot_debug : bool;
	}

	let flag_const_propagation = "const_propagation"
	let flag_copy_propagation = "copy_propagation"
	let flag_code_motion = "code_motion"
	let flag_local_dce = "local_dce"
	let flag_fusion = "fusion"
	let flag_purity_inference = "purity_inference"
	let flag_unreachable_code = "unreachable_code"
	let flag_ignore = "ignore"
	let flag_dot_debug = "dot_debug"

	let has_analyzer_option meta s =
		try
			let rec loop ml = match ml with
				| (Meta.Analyzer,el,_) :: ml ->
					if List.exists (fun (e,p) ->
						match e with
							| EConst(Ident s2) when s = s2 -> true
							| _ -> false
					) el then
						true
					else
						loop ml
				| _ :: ml ->
					loop ml
				| [] ->
					false
			in
			loop meta
		with Not_found ->
			false

	let is_ignored meta =
		try
			let rec loop ml = match ml with
				| (Meta.Analyzer,el,_) :: ml ->
					if List.exists (fun (e,p) ->
						match e with
							| EConst(Ident s2) when flag_ignore = s2 -> true
							| _ -> false
					) el then
						true
					else
						loop ml
				| _ :: ml ->
					loop ml
				| [] ->
					false
			in
			loop meta
		with Not_found ->
			false

	let get_base_config com =
		{
			optimize = not (Common.defined com Define.NoAnalyzer);
			const_propagation = not (Common.raw_defined com "analyzer-no-const-propagation");
			copy_propagation = not (Common.raw_defined com "analyzer-no-copy-propagation");
			code_motion = Common.raw_defined com "analyzer-code-motion";
			local_dce = not (Common.raw_defined com "analyzer-no-local-dce");
			fusion = not (Common.raw_defined com "analyzer-no-fusion") && (match com.platform with Flash | Java -> false | _ -> true);
			purity_inference = not (Common.raw_defined com "analyzer-no-purity-inference");
			unreachable_code = (Common.raw_defined com "analyzer-unreachable-code");
			dot_debug = false;
		}

	let update_config_from_meta config meta =
		List.fold_left (fun config meta -> match meta with
			| (Meta.Analyzer,el,_) ->
				List.fold_left (fun config e -> match fst e with
					| EConst (Ident s) when s = "no_" ^ flag_const_propagation -> { config with const_propagation = false}
					| EConst (Ident s) when s = flag_const_propagation -> { config with const_propagation = true}
					| EConst (Ident s) when s = "no_" ^ flag_copy_propagation -> { config with copy_propagation = false}
					| EConst (Ident s) when s = flag_copy_propagation -> { config with copy_propagation = true}
					| EConst (Ident s) when s = "no_" ^ flag_code_motion -> { config with code_motion = false}
					| EConst (Ident s) when s = flag_code_motion -> { config with code_motion = true}
					| EConst (Ident s) when s = "no_" ^ flag_local_dce -> { config with local_dce = false}
					| EConst (Ident s) when s = flag_local_dce -> { config with local_dce = true}
					| EConst (Ident s) when s = "no_" ^ flag_fusion -> { config with fusion = false}
					| EConst (Ident s) when s = flag_fusion -> { config with fusion = true}
					| EConst (Ident s) when s = "no_" ^ flag_purity_inference -> { config with purity_inference = false}
					| EConst (Ident s) when s = flag_purity_inference -> { config with purity_inference = true}
					| EConst (Ident s) when s = "no_" ^ flag_unreachable_code -> { config with unreachable_code = false}
					| EConst (Ident s) when s = flag_unreachable_code -> { config with unreachable_code = true}
					| EConst (Ident s) when s = flag_dot_debug -> {config with dot_debug = true}
					| _ -> config
				) config el
			| (Meta.HasUntyped,_,_) ->
				{config with optimize = false}
			| _ ->
				config
		) config meta

	let get_class_config com c =
		let config = get_base_config com in
		update_config_from_meta config c.cl_meta

	let get_field_config com c cf =
		let config = get_class_config com c in
		update_config_from_meta config cf.cf_meta
end

(*
	This module rewrites some expressions to reduce the amount of special cases for subsequent analysis. After analysis
	it restores some of these expressions back to their original form.

	The following expressions are removed from the AST after `apply` has run:
	- OpBoolAnd and OpBoolOr binary operations are rewritten to TIf
	- OpAssignOp on a variable is rewritten to OpAssign
	- Prefix increment/decrement operations are rewritten to OpAssign
	- Postfix increment/decrement operations are rewritten to a TBlock with OpAssign and OpAdd/OpSub
	- `do {} while(true)` is rewritten to `while(true) {}`
	- TWhile expressions are rewritten to `while (true)` with appropriate conditional TBreak
	- TFor is rewritten to TWhile
*)
module TexprFilter = struct
	let apply com e =
		let rec loop e = match e.eexpr with
		| TBinop(OpBoolAnd | OpBoolOr as op,e1,e2) ->
			let e_then = e2 in
			let e_if,e_else = if op = OpBoolOr then
				mk (TUnop(Not,Prefix,e1)) com.basic.tbool e.epos,mk (TConst (TBool(true))) com.basic.tbool e.epos
			else
				e1,mk (TConst (TBool(false))) com.basic.tbool e.epos
			in
			loop (mk (TIf(e_if,e_then,Some e_else)) e.etype e.epos)
		| TBinop(OpAssignOp op,({eexpr = TLocal _} as e1),e2) ->
			let e = {e with eexpr = TBinop(op,e1,e2)} in
			loop {e with eexpr = TBinop(OpAssign,e1,e)}
		| TUnop((Increment | Decrement as op),flag,({eexpr = TLocal _} as e1)) ->
			let e_one = mk (TConst (TInt (Int32.of_int 1))) com.basic.tint e1.epos in
			let e = {e with eexpr = TBinop(OpAssignOp (if op = Increment then OpAdd else OpSub),e1,e_one)} in
			let e = if flag = Prefix then
				e
			else
				mk (TBlock [
					{e with eexpr = TBinop(OpAssignOp (if op = Increment then OpAdd else OpSub),e1,e_one)};
					{e with eexpr = TBinop((if op = Increment then OpSub else OpAdd),e1,e_one)};
				]) e.etype e.epos
			in
			loop e
		| TWhile(e1,e2,DoWhile) when is_true_expr e1 ->
			loop {e with eexpr = TWhile(e1,e2,NormalWhile)}
		| TWhile(e1,e2,flag) when not (is_true_expr e1) ->
			let p = e.epos in
			let e_break = mk TBreak t_dynamic p in
			let e_not = mk (TUnop(Not,Prefix,Codegen.mk_parent e1)) e1.etype e1.epos in
			let e_if eo = mk (TIf(e_not,e_break,eo)) com.basic.tvoid p in
			let rec map_continue e = match e.eexpr with
				| TContinue ->
					Texpr.duplicate_tvars (e_if (Some e))
				| TWhile _ | TFor _ ->
					e
				| _ ->
					Type.map_expr map_continue e
			in
			let e2 = if flag = NormalWhile then e2 else map_continue e2 in
			let e_if = e_if None in
			let e_block = if flag = NormalWhile then Type.concat e_if e2 else Type.concat e2 e_if in
			let e_true = mk (TConst (TBool true)) com.basic.tbool p in
			let e = mk (TWhile(Codegen.mk_parent e_true,e_block,NormalWhile)) e.etype p in
			loop e
		| TFor(v,e1,e2) ->
			let v' = alloc_var "tmp" e1.etype in
			let ev' = mk (TLocal v') e1.etype e1.epos in
			let ehasnext = mk (TField(ev',quick_field e1.etype "hasNext")) (tfun [] com.basic.tbool) e1.epos in
			let ehasnext = mk (TCall(ehasnext,[])) com.basic.tbool ehasnext.epos in
			let enext = mk (TField(ev',quick_field e1.etype "next")) (tfun [] v.v_type) e1.epos in
			let enext = mk (TCall(enext,[])) v.v_type e1.epos in
			let eassign = mk (TVar(v,Some enext)) com.basic.tvoid e.epos in
			let ebody = Type.concat eassign e2 in
			let e = mk (TBlock [
				mk (TVar (v',Some e1)) com.basic.tvoid e1.epos;
				mk (TWhile((mk (TParenthesis ehasnext) ehasnext.etype ehasnext.epos),ebody,NormalWhile)) com.basic.tvoid e1.epos;
			]) com.basic.tvoid e.epos in
			loop e
		| _ ->
			Type.map_expr loop e
		in
		loop e
end

module Fusion = struct

	type interference_kind =
		| IKVarMod of tvar list
		| IKSideEffect
		| IKNone

	let get_interference_kind e =
		let vars = ref [] in
		let rec loop e = match e.eexpr with
			| TMeta((Meta.Pure,_,_),_) ->
				()
			| TUnop((Increment | Decrement),_,{eexpr = TLocal v}) ->
				vars := v :: !vars
			| TBinop((OpAssign | OpAssignOp _),{eexpr = TLocal v},e2) ->
				vars := v :: !vars;
				loop e2
			| TBinop((OpAssign | OpAssignOp _),_,_) | TUnop((Increment | Decrement),_,_) ->
				raise Exit
			| TCall({eexpr = TLocal v},el) when not (is_unbound_call_that_might_have_side_effects v el) ->
				List.iter loop el
			| TCall({eexpr = TField(_,FStatic(c,cf))},el) when is_pure c cf ->
				List.iter loop el
			| TNew(c,_,el) when (match c.cl_constructor with Some cf when is_pure c cf -> true | _ -> false) ->
				List.iter loop el;
			| TCall _ | TNew _ ->
				raise Exit
			| _ ->
				Type.iter loop e
		in
		try
			loop e;
			begin match !vars with
				| [] -> IKNone
				| vars -> IKVarMod vars
			end
		with Exit ->
			IKSideEffect

	let apply com config e =
		let rec block_element acc el = match el with
			| {eexpr = TBinop((OpAssign | OpAssignOp _),_,_) | TUnop((Increment | Decrement),_,_)} as e1 :: el ->
				block_element (e1 :: acc) el
			| {eexpr = TLocal _} as e1 :: el when not config.Config.local_dce ->
				block_element (e1 :: acc) el
			(* no-side-effect *)
			| {eexpr = TEnumParameter _ | TFunction _ | TConst _ | TTypeExpr _ | TLocal _} :: el ->
				block_element acc el
			(* no-side-effect composites *)
			| {eexpr = TParenthesis e1 | TMeta(_,e1) | TCast(e1,None) | TField(e1,_) | TUnop(_,_,e1)} :: el ->
				block_element acc (e1 :: el)
			| {eexpr = TArray(e1,e2) | TBinop(_,e1,e2)} :: el ->
				block_element acc (e1 :: e2 :: el)
			| {eexpr = TArrayDecl el1 | TCall({eexpr = TField(_,FEnum _)},el1)} :: el2 -> (* TODO: check e1 of FEnum *)
				block_element acc (el1 @ el2)
			| {eexpr = TObjectDecl fl} :: el ->
				block_element acc ((List.map snd fl) @ el)
			| {eexpr = TIf(e1,{eexpr = TBlock []},(Some {eexpr = TBlock []} | None))} :: el ->
				block_element acc (e1 :: el)
			| {eexpr = TBlock [e1]} :: el ->
				block_element acc (e1 :: el)
			| {eexpr = TBlock []} :: el ->
				block_element acc el
			| e1 :: el ->
				block_element (e1 :: acc) el
			| [] ->
				acc
		in
		let changed = ref false in
		let var_uses = ref IntMap.empty in
		let var_writes = ref IntMap.empty in
		let get_num_uses v =
			try IntMap.find v.v_id !var_uses with Not_found -> 0
		in
		let get_num_writes v =
			try IntMap.find v.v_id !var_writes with Not_found -> 0
		in
		let change map v delta =
			map := IntMap.add v.v_id ((try IntMap.find v.v_id !map with Not_found -> 0) + delta) !map;
		in
		let change_num_uses v delta =
			change var_uses v delta
		in
		let change_num_writes v delta =
			change var_writes v delta
		in
		let rec loop e = match e.eexpr with
			| TLocal v ->
				change_num_uses v 1;
			| TBinop(OpAssign,{eexpr = TLocal v},e2) ->
				change_num_writes v 1;
				loop e2
			| _ ->
				Type.iter loop e
		in
		loop e;
		let can_be_fused v e =
			let b = get_num_uses v <= 1 && get_num_writes v = 0 && can_be_used_as_value com e && (Meta.has Meta.CompilerGenerated v.v_meta || config.Config.optimize && config.Config.fusion && type_change_ok com v.v_type e.etype && v.v_extra = None) in
			(* let st = s_type (print_context()) in *)
			(* if e.epos.pfile = "src/Main.hx" then print_endline (Printf.sprintf "%s: %i %i %b %s %s (%b %b %b %b %b) -> %b" v.v_name (get_num_uses v) (get_num_writes v) (can_be_used_as_value com e) (st v.v_type) (st e.etype) (Meta.has Meta.CompilerGenerated v.v_meta) config.Config.optimize config.Config.fusion (type_change_ok com v.v_type e.etype) (v.v_extra = None) b); *)
			b
		in
		let rec fuse acc el = match el with
			| ({eexpr = TVar(v1,None)} as e1) :: {eexpr = TBinop(OpAssign,{eexpr = TLocal v2},e2)} :: el when v1 == v2 ->
				changed := true;
				let e1 = {e1 with eexpr = TVar(v1,Some e2)} in
				change_num_writes v1 (-1);
				fuse (e1 :: acc) el
			| ({eexpr = TVar(v1,None)} as e1) :: ({eexpr = TIf(eif,_,Some _)} as e2) :: el when can_be_used_as_value com e2 && (match com.platform with Php -> false | Cpp when not (Common.defined com Define.Cppia) -> false | _ -> true) ->
				begin try
					let i = ref 0 in
					let check_assign e = match e.eexpr with
						| TBinop(OpAssign,{eexpr = TLocal v2},e2) when v1 == v2 -> incr i; e2
						| _ -> raise Exit
					in
					let e,_ = map_values ~allow_control_flow:false check_assign e2 in
					let e = match follow e.etype with
						| TAbstract({a_path=[],"Void"},_) -> {e with etype = v1.v_type}
						| _ -> e
					in
					let e1 = {e1 with eexpr = TVar(v1,Some e)} in
					changed := true;
					change_num_writes v1 (- !i);
					fuse (e1 :: acc) el
				with Exit ->
					fuse (e1 :: acc) (e2 :: el)
				end
			| ({eexpr = TVar(v1,Some e1)} as ev) :: e2 :: el when can_be_fused v1 e1 ->
				let found = ref false in
				let affected = ref false in
				let ik1 = get_interference_kind e1 in
				let check_interference e2 =
					let check ik e2 = match ik with
						| IKNone -> ()
						| IKSideEffect -> (* TODO: Could this miss a IKVarMod case? *)
							let rec loop e = match e.eexpr with
								| TMeta((Meta.Pure,_,_),_) ->
									()
								| TField _ when Optimizer.is_affected_type e.etype ->
									raise Exit
								| TCall({eexpr = TField(_,FStatic(c,cf))},el) when is_pure c cf ->
									List.iter loop el
								| TNew(c,_,el) when (match c.cl_constructor with Some cf when is_pure c cf -> true | _ -> false) ->
									List.iter loop el
								| TCall _ | TNew _ | TBinop((OpAssign | OpAssignOp _),_,_) | TUnop((Increment | Decrement),_,_) ->
									raise Exit
								| _ ->
									Type.iter loop e
							in
							loop e2
						| IKVarMod vl ->
							let rec loop e = match e.eexpr with
								| TLocal v when List.exists (fun v' -> v == v') vl -> raise Exit
								| _ -> Type.iter loop e
							in
							loop e2
					in
					try
						check ik1 e2;
						check (get_interference_kind e2) e1
					with Exit -> match com.platform with
						| Cpp when not (Common.defined com Define.Cppia) -> raise Exit
						| Php -> raise Exit (* They don't define evaluation order, so let's exit *)
						| _ -> affected := true;
				in
				let rec replace e =
					let e = match e.eexpr with
						| TWhile _ | TFunction _ ->
							e
						| TIf(e1,e2,eo) ->
							let e1 = replace e1 in
							{e with eexpr = TIf(e1,e2,eo)}
						| TSwitch(e1,cases,edef) ->
							let e1 = replace e1 in
							{e with eexpr = TSwitch(e1,cases,edef)}
						| TLocal v2 when v1 == v2 && not !affected ->
							found := true;
							e1
						| TBinop((OpAssign | OpAssignOp _ as op),({eexpr = TArray(e1,e2)} as ea),e3) ->
							let e1 = replace e1 in
							let e2 = replace e2 in
							let ea = {ea with eexpr = TArray(e1,e2)} in
							let e3 = replace e3 in
							{e with eexpr = TBinop(op,ea,e3)}
						| TBinop((OpAssign | OpAssignOp _ as op),e1,e2) ->
							let e2 = replace e2 in
							let e1 = match e1.eexpr with TLocal _ -> e1 | _ -> replace e1 in
							{e with eexpr = TBinop(op,e1,e2)}
						| TUnop((Increment | Decrement),_,{eexpr = TLocal _}) ->
							e
						| TCall({eexpr = TLocal v},_) when is_really_unbound v ->
							e
						| TCall(e1,el) when com.platform = Neko ->
							(* Neko has this reversed at the moment (issue #4787) *)
							let el = List.map replace el in
							let e1 = replace e1 in
							{e with eexpr = TCall(e1,el)}
						| _ ->
							Type.map_expr replace e
					in
					check_interference e;
					e
				in
				begin try
					let e = replace e2 in
					if not !found then raise Exit;
					changed := true;
					change_num_uses v1 (-1);
					fuse (e :: acc) el
				with Exit ->
					fuse (ev :: acc) (e2 :: el)
				end
			| {eexpr = TUnop((Increment | Decrement as op,Prefix,({eexpr = TLocal v} as ev)))} as e1 :: e2 :: el ->
				begin try
					let e2,f = match e2.eexpr with
						| TReturn (Some e2) -> e2,(fun e -> {e2 with eexpr = TReturn (Some e)})
						| TBinop(OpAssign,e21,e22) -> e22,(fun e -> {e2 with eexpr = TBinop(OpAssign,e21,e)})
						| TVar(v,Some e2) -> e2,(fun e -> {e2 with eexpr = TVar(v,Some e)})
						| _ -> raise Exit
					in
					let ops_match op1 op2 = match op1,op2 with
						| Increment,OpSub
						| Decrement,OpAdd ->
							true
						| _ ->
							false
					in
					begin match e2.eexpr with
						| TBinop(op2,{eexpr = TLocal v2},{eexpr = TConst (TInt i32)}) when v == v2 && Int32.to_int i32 = 1 && ops_match op op2 ->
							changed := true;
							change_num_uses v2 (-1);
							let e = (f {e1 with eexpr = TUnop(op,Postfix,ev)}) in
							fuse (e :: acc) el
						| TLocal v2 when v == v2 ->
							changed := true;
							change_num_uses v2 (-1);
							let e = (f {e1 with eexpr = TUnop(op,Prefix,ev)}) in
							fuse (e :: acc) el
						| _ ->
							raise Exit
					end
				with Exit ->
					fuse (e1 :: acc) (e2 :: el)
				end
			| e1 :: el ->
				fuse (e1 :: acc) el
			| [] ->
				acc
		in
		let rec loop e = match e.eexpr with
			| TBlock el ->
				let el = List.map loop el in
				(* fuse flips element order, but block_element doesn't care and flips it back *)
				let el = fuse [] el in
				let el = block_element [] el in
				let rec fuse_loop el =
					changed := false;
					let el = fuse [] el in
					let el = block_element [] el in
					if !changed then fuse_loop el else el
				in
				let el = fuse_loop el in
				{e with eexpr = TBlock el}
			| TCall({eexpr = TLocal v},_) when is_really_unbound v ->
				e
			| _ ->
				Type.map_expr loop e
		in
		let e = loop e in
		e
end

(*
	A BasicBlock represents a node in the control flow. It has expression elements similar to TBlock in the AST,
	but also holds additional information related to control flow and variables.

	Basic blocks are created whenever it is relevant for control flow. They differ from TBlock in that only their
	final element can be a control flow expression (the terminator). As a consequence, a given TBlock is split up
	into several basic blocks when control flow expressions are encountered.
*)
module BasicBlock = struct
	type block_kind =
		| BKRoot          (* The unique root block of the graph *)
		| BKNormal        (* A normal block *)
		| BKFunctionBegin (* Entry block of a function *)
		| BKFunctionEnd   (* Exit block of a function *)
		| BKSub           (* A sub block *)
		| BKConditional   (* A "then", "else" or "case" block *)
		| BKLoopHead      (* Header block of a loop *)
		| BKException     (* Relay block for exceptions *)
		| BKUnreachable   (* The unique unreachable block *)

	type cfg_edge_Flag =
		| FlagExecutable      (* Used by constant propagation to handle live edges *)
		| FlagDce             (* Used by DCE to keep track of handled edges *)
		| FlagCodeMotion      (* Used by code motion to track handled edges *)
		| FlagCopyPropagation (* Used by copy propagation to track handled eges *)

	type cfg_edge_kind =
		| CFGGoto                (* An unconditional branch *)
		| CFGFunction            (* Link to a function *)
		| CFGMaybeThrow          (* The block may or may not throw an exception *)
		| CFGCondBranch of texpr (* A conditional branch *)
		| CFGCondElse            (* A conditional alternative (else,default) *)

	and cfg_edge = {
		cfg_from : t;                           (* The source block *)
		cfg_to : t;                             (* The target block *)
		cfg_kind : cfg_edge_kind;               (* The edge kind *)
		mutable cfg_flags : cfg_edge_Flag list; (* Edge flags *)
	}

	and syntax_edge =
		| SEIfThen of t * t                                (* `if` with "then" and "next" *)
		| SEIfThenElse of t * t * t * Type.t               (* `if` with "then", "else" and "next" *)
		| SESwitch of (texpr list * t) list * t option * t (* `switch` with cases, "default" and "next" *)
		| SETry of t * (tvar * t) list * t                 (* `try` with catches and "next" *)
		| SEWhile of t * t                                 (* `while` with "body" and "next" *)
		| SESubBlock of t * t                              (* "sub" with "next" *)
		| SEMerge of t                                     (* Merge to same block *)
		| SEEnd                                            (* End of syntax *)
		| SENone                                           (* No syntax exit *)

	and t = {
		bb_id : int;                          (* The unique ID of the block *)
		bb_type : Type.t;                     (* The block type *)
		bb_pos : pos;                         (* The block position *)
		bb_kind : block_kind;                 (* The block kind *)
		mutable bb_closed : bool;             (* Whether or not the block has been closed *)
		(* elements *)
		bb_el : texpr DynArray.t;             (* The block expressions *)
		bb_phi : texpr DynArray.t;            (* SSA-phi expressions *)
		(* relations *)
		mutable bb_outgoing : cfg_edge list;  (* Outgoing edges *)
		mutable bb_incoming : cfg_edge list;  (* Incoming edges *)
		mutable bb_dominator : t;             (* The block's dominator *)
		mutable bb_dominated : t list;        (* The dominated blocks *)
		mutable bb_df : t list;               (* The dominance frontier *)
		mutable bb_syntax_edge : syntax_edge; (* The syntactic edge *)
		mutable bb_loop_groups : int list;    (* The loop groups this block belongs to *)
		mutable bb_scopes : int list;         (* The scopes this block belongs to *)
		(* variables *)
		mutable bb_var_writes : tvar list;    (* List of assigned variables *)
	}

	let s_block_kind = function
		| BKRoot -> "BKRoot"
		| BKNormal -> "BKNormal"
		| BKFunctionBegin -> "BKFunctionBegin"
		| BKFunctionEnd -> "BKFunctionEnd"
		| BKSub -> "BKSub"
		| BKConditional -> "BKConditional"
		| BKLoopHead -> "BKLoopHead"
		| BKException -> "BKException"
		| BKUnreachable -> "BKUnreachable"

	let has_flag edge flag =
		List.mem flag edge.cfg_flags

	let _create id kind scopes t p =
		let rec bb = {
			bb_kind = kind;
			bb_id = id;
			bb_type = t;
			bb_pos = p;
			bb_closed = false;
			bb_el = DynArray.create();
			bb_phi = DynArray.create();
			bb_outgoing = [];
			bb_incoming = [];
			bb_dominator = bb;
			bb_dominated = [];
			bb_df = [];
			bb_syntax_edge = SENone;
			bb_loop_groups = [];
			bb_var_writes = [];
			bb_scopes = scopes;
		} in
		bb

	let in_scope bb bb' = match bb'.bb_scopes with
		| [] -> error (Printf.sprintf "Scope-less block (kind: %s)" (s_block_kind bb'.bb_kind)) bb'.bb_pos
		| scope :: _ -> List.mem scope bb.bb_scopes
end

(*
	A Graph contains all relevant information for a given method. It is built from the field expression
	and then refined in subsequent modules such as Ssa.
*)
module Graph = struct
	open BasicBlock

	type texpr_lookup = BasicBlock.t * bool * int
	type tfunc_info = BasicBlock.t * Type.t * pos * tfunc
	type var_write = BasicBlock.t list

	type var_info = {
		vi_var : tvar;                            (* The variable itself *)
		vi_extra : tvar_extra;                    (* The original v_extra *)
		vi_bb_declare : BasicBlock.t;             (* The block where this variable was declared *)
		mutable vi_origin : tvar;                 (* The origin variable of this variable *)
		mutable vi_writes : var_write;            (* A list of blocks that assign to this variable *)
		mutable vi_value : texpr_lookup option;   (* The value of this variable, if known *)
		mutable vi_ssa_edges : texpr_lookup list; (* The expressions this variable influences *)
		mutable vi_reaching_def : tvar option;    (* The current reaching definition variable of this variable *)
	}

	type t = {
		mutable g_root : BasicBlock.t;             (* The unique root block *)
		mutable g_exit : BasicBlock.t;             (* The unique exit block *)
		mutable g_unreachable : BasicBlock.t;      (* The unique unreachable block *)
		mutable g_functions : tfunc_info IntMap.t; (* A map of functions, indexed by their block IDs *)
		mutable g_nodes : BasicBlock.t IntMap.t;   (* A map of all blocks *)
		mutable g_cfg_edges : cfg_edge list;       (* A list of all CFG edges *)
		g_var_infos : var_info DynArray.t;         (* A map of variable information *)
		mutable g_loops : BasicBlock.t IntMap.t;   (* A map containing loop information *)
	}

	let create_var_info g bb v =
		let vi = {
			vi_var = v;
			vi_extra = v.v_extra;
			vi_bb_declare = bb;
			vi_origin = v;
			vi_writes = [];
			vi_value = None;
			vi_ssa_edges = [];
			vi_reaching_def = None;
		} in
		DynArray.add g.g_var_infos vi;
		let i = DynArray.length g.g_var_infos - 1 in
		v.v_extra <- Some([],Some (mk (TConst (TInt (Int32.of_int i))) t_dynamic null_pos))

	let get_var_info g v = match v.v_extra with
		| Some(_,Some {eexpr = TConst (TInt i32)}) -> DynArray.get g.g_var_infos (Int32.to_int i32)
		| _ -> assert false

	(* edges *)

	let set_syntax_edge g bb se =
		bb.bb_syntax_edge <- se

	let get_syntax_edge g bb =
		bb.bb_syntax_edge

	let add_cfg_edge g bb_from bb_to kind =
		if bb_from != g.g_unreachable then begin
			let edge = { cfg_from = bb_from; cfg_to = bb_to; cfg_kind = kind; cfg_flags = [] } in
			g.g_cfg_edges <- edge :: g.g_cfg_edges;
			bb_from.bb_outgoing <- edge :: bb_from.bb_outgoing;
			bb_to.bb_incoming <- edge :: bb_to.bb_incoming;
		end

	let add_ssa_edge g v bb is_phi i =
		let vi = get_var_info g v in
		vi.vi_ssa_edges <- (bb,is_phi,i) :: vi.vi_ssa_edges

	(* nodes *)

	let add_function g tf t p bb =
		g.g_functions <- IntMap.add bb.bb_id (bb,t,p,tf) g.g_functions

	let alloc_id =
		let r = ref 1 in
		(fun () ->
			incr r;
			!r
		)

	let create_node g kind scopes bb_dom t p =
		let bb = BasicBlock._create (alloc_id()) kind scopes t p in
		bb.bb_dominator <- bb_dom;
		bb_dom.bb_dominated <- bb :: bb_dom.bb_dominated;
		g.g_nodes <- IntMap.add bb.bb_id bb g.g_nodes;
		bb

	let close_node g bb =
		if bb.bb_id > 0 then begin
			assert(not bb.bb_closed);
			bb.bb_closed <- true
		end

	let iter_dom_tree g f =
		let rec loop bb =
			f bb;
			List.iter loop bb.bb_dominated
		in
		loop g.g_root

	(* expressions *)

	let add_texpr g bb e =
		DynArray.add bb.bb_el e

	let get_texpr g bb is_phi i =
		DynArray.get (if is_phi then bb.bb_phi else bb.bb_el) i

	(* variables *)

	let declare_var g v bb =
		create_var_info g bb v

	let add_var_def g bb v =
		if bb.bb_id > 0 then begin
			bb.bb_var_writes <- v :: bb.bb_var_writes;
			let vi = get_var_info g v in
			vi.vi_writes <- bb :: vi.vi_writes;
		end

	let set_var_value g v bb is_phi i =
		(get_var_info g v).vi_value <- Some (bb,is_phi,i)

	let get_var_value g v =
		let value = (get_var_info g v).vi_value in
		let bb,is_phi,i = match value with
			| None -> raise Not_found
			| Some l -> l
		in
		match (get_texpr g bb is_phi i).eexpr with
		| TVar(_,Some e) | TBinop(OpAssign,_,e) -> e
		| _ -> assert false

	let add_var_origin g v v_origin =
		(get_var_info g v).vi_origin <- v_origin

	let get_var_origin g v =
		(get_var_info g v).vi_origin

	(* graph *)

	let create t p =
		let bb_root = BasicBlock._create 1 BKRoot [] t p; in
		let bb_unreachable = BasicBlock._create 0 BKUnreachable [] t_dynamic null_pos in
		{
			g_root = bb_root;
			g_exit = bb_unreachable;
			g_unreachable = bb_unreachable;
			g_functions = IntMap.empty;
			g_nodes = IntMap.add bb_root.bb_id bb_root IntMap.empty;
			g_cfg_edges = [];
			g_var_infos = DynArray.create();
			g_loops = IntMap.empty;
		}

	let calculate_df g =
		List.iter (fun edge ->
			let rec loop bb =
				if bb != g.g_unreachable && bb != edge.cfg_to && bb != edge.cfg_to.bb_dominator then begin
					if edge.cfg_to != g.g_exit then bb.bb_df <- edge.cfg_to :: bb.bb_df;
					if bb.bb_dominator != bb then loop bb.bb_dominator
				end
			in
			loop edge.cfg_from
		) g.g_cfg_edges

	let finalize g bb_exit =
		g.g_exit <- bb_exit;
		calculate_df g;
end

type analyzer_context = {
	com : Common.context;
	config : Config.t;
	graph : Graph.t;
	temp_var_name : string;
	is_real_function : bool;
	mutable entry : BasicBlock.t;
	mutable has_unbound : bool;
	mutable loop_counter : int;
	mutable loop_stack : int list;
	mutable scopes : int list;
	mutable scope_depth : int;
}

(*
	Transforms an expression to a graph, and a graph back to an expression. This module relies on TexprFilter being
	run first.

	The created graph is intact and can immediately be transformed back to an expression, or used for analysis first.
*)
module TexprTransformer = struct
	open BasicBlock
	open Graph

	let rec func ctx bb tf t p =
		let g = ctx.graph in
		let create_node kind bb t p =
			let bb = Graph.create_node g kind ctx.scopes bb t p in
			bb.bb_loop_groups <- ctx.loop_stack;
			bb
		in
		let bb_root = create_node BKFunctionBegin bb tf.tf_expr.etype tf.tf_expr.epos in
		let bb_exit = create_node BKFunctionEnd bb_root tf.tf_expr.etype tf.tf_expr.epos in
		List.iter (fun (v,_) ->
			declare_var g v bb_root;
			add_var_def g bb_root v
		) tf.tf_args;
		add_function g tf t p bb_root;
		add_cfg_edge g bb bb_root CFGFunction;
		let make_block_meta b =
			let e = mk (TConst (TInt (Int32.of_int b.bb_id))) ctx.com.basic.tint b.bb_pos in
			wrap_meta ":block" e
		in
		let bb_breaks = ref [] in
		let bb_continue = ref None in
		let b_try_stack = ref [] in
		let begin_loop bb_loop_pre bb_continue' =
			let old = !bb_breaks,!bb_continue in
			bb_breaks := [];
			bb_continue := Some bb_continue';
			let id = ctx.loop_counter in
			g.g_loops <- IntMap.add id bb_loop_pre g.g_loops;
			ctx.loop_stack <- id :: ctx.loop_stack;
			bb_continue'.bb_loop_groups <- id :: bb_continue'.bb_loop_groups;
			ctx.loop_counter <- id + 1;
			(fun () ->
				let breaks = !bb_breaks in
				bb_breaks := fst old;
				bb_continue := snd old;
				ctx.loop_stack <- List.tl ctx.loop_stack;
				breaks;
			)
		in
		let begin_try b =
			b_try_stack := b :: !b_try_stack;
			(fun () ->
				b_try_stack := List.tl !b_try_stack
			)
		in
		let increase_scope () =
			ctx.scope_depth <- ctx.scope_depth + 1;
			ctx.scopes <- ctx.scope_depth :: ctx.scopes;
			(fun () ->
				ctx.scopes <- List.tl ctx.scopes;
			)
		in
		let add_terminator bb e =
			add_texpr g bb e;
			close_node g bb;
			g.g_unreachable
		in
		let check_unbound_call v el =
			if is_unbound_call_that_might_have_side_effects v el then ctx.has_unbound <- true
		in
		let rec value bb e = match e.eexpr with
			| TLocal v ->
				bb,e
			| TBinop(OpAssign,({eexpr = TLocal v} as e1),e2) ->
				block_element bb e,e1
			| TBlock [e1] ->
				value bb e1
			| TBlock _ | TIf _ | TSwitch _ | TTry _ ->
				bind_to_temp bb false e
			| TCall({eexpr = TLocal v},el) when is_really_unbound v ->
				check_unbound_call v el;
				bb,e
			| TCall(e1,el) ->
				call bb e e1 el
			| TBinop((OpAssign | OpAssignOp _) as op,e1,e2) ->
				let bb,e2 = value bb e2 in
				let bb,e1 = value bb e1 in
				bb,{e with eexpr = TBinop(op,e1,e2)}
			| TBinop(op,e1,e2) ->
				let bb,e1,e2 = match ordered_value_list bb [e1;e2] with
					| bb,[e1;e2] -> bb,e1,e2
					| _ -> assert false
				in
				bb,{e with eexpr = TBinop(op,e1,e2)}
			| TUnop(op,flag,e1) ->
				let bb,e1 = value bb e1 in
				bb,{e with eexpr = TUnop(op,flag,e1)}
			| TArrayDecl el ->
				let bb,el = ordered_value_list bb el in
				bb,{e with eexpr = TArrayDecl el}
			| TObjectDecl fl ->
				let el = List.map snd fl in
				let bb,el = ordered_value_list bb el in
				bb,{e with eexpr = TObjectDecl (List.map2 (fun (s,_) e -> s,e) fl el)}
			| TField({eexpr = TTypeExpr _},fa) ->
				bb,e
			| TField(e1,fa) ->
				let bb,e1 = value bb e1 in
				bb,{e with eexpr = TField(e1,fa)}
			| TArray(e1,e2) ->
				let bb,e1,e2 = match ordered_value_list bb [e1;e2] with
					| bb,[e1;e2] -> bb,e1,e2
					| _ -> assert false
				in
				bb,{e with eexpr = TArray(e1,e2)}
			| TMeta(m,e1) ->
				let bb,e1 = value bb e1 in
				bb,{e with eexpr = TMeta(m,e1)}
			| TParenthesis e1 ->
				let bb,e1 = value bb e1 in
				bb,{e with eexpr = TParenthesis e1}
			| TCast(e1,mto) ->
				let bb,e1 = value bb e1 in
				bb,{e with eexpr = TCast(e1,mto)}
			| TNew(c,tl,el) ->
				let bb,el = ordered_value_list bb el in
				bb,{e with eexpr = TNew(c,tl,el)}
			| TEnumParameter(e1,ef,ei) ->
				let bb,e1 = value bb e1 in
				bb,{e with eexpr = TEnumParameter(e1,ef,ei)}
			| TFunction tf ->
				let bb_func,bb_func_end = func ctx bb tf e.etype e.epos in
				let e_fun = mk (TConst (TString "fun")) t_dynamic p in
				let econst = mk (TConst (TInt (Int32.of_int bb_func.bb_id))) ctx.com.basic.tint e.epos in
				let ec = mk (TCall(e_fun,[econst])) t_dynamic p in
				let bb_next = create_node BKNormal bb bb.bb_type bb.bb_pos in
				add_cfg_edge g bb bb_next CFGGoto;
				set_syntax_edge g bb (SEMerge bb_next);
				close_node g bb;
				add_cfg_edge g bb_func_end bb_next CFGGoto;
				bb_next,ec
			| TTypeExpr(TClassDecl {cl_kind = KAbstractImpl a}) when not (Meta.has Meta.RuntimeValue a.a_meta) ->
				error "Cannot use abstract as value" e.epos
			| TTypeExpr(TClassDecl c) ->
				List.iter (fun cf -> if not (Meta.has Meta.MaybeUsed cf.cf_meta) then cf.cf_meta <- (Meta.MaybeUsed,[],cf.cf_pos) :: cf.cf_meta;) c.cl_ordered_statics;
				bb,e
			| TConst _ | TTypeExpr _ ->
				bb,e
			| TContinue | TBreak | TThrow _ | TReturn _ | TVar _ | TFor _ | TWhile _ ->
				error "Cannot use this expression as value" e.epos
		and ordered_value_list bb el =
			let might_be_affected,collect_modified_locals = Optimizer.create_affection_checker() in
			let rec can_be_optimized e = match e.eexpr with
				| TBinop _ | TArray _ | TCall _ -> true
				| TParenthesis e1 -> can_be_optimized e1
				| _ -> false
			in
			let _,el = List.fold_left (fun (had_side_effect,acc) e ->
				if had_side_effect then
					(true,(might_be_affected e || Optimizer.has_side_effect e,can_be_optimized e,e) :: acc)
				else begin
					let had_side_effect = Optimizer.has_side_effect e in
					if had_side_effect then collect_modified_locals e;
					let opt = can_be_optimized e in
					(had_side_effect || opt,(false,opt,e) :: acc)
				end
			) (false,[]) (List.rev el) in
			let bb,values = List.fold_left (fun (bb,acc) (aff,opt,e) ->
				let bb,value = if aff || opt then bind_to_temp bb aff e else value bb e in
				bb,(value :: acc)
			) (bb,[]) el in
			bb,List.rev values
		and bind_to_temp bb sequential e =
			let rec loop fl e = match e.eexpr with
				| TField(e1,fa) when (match extract_field fa with Some {cf_kind = Method MethNormal} -> true | _ -> false) ->
					loop ((fun e' -> {e with eexpr = TField(e',fa)}) :: fl) e1
				| _ ->
					fl,e
			in
			let fl,e = loop [] e in
			let v = alloc_var ctx.temp_var_name e.etype in
			begin match ctx.com.platform with
				| Cpp when sequential && not (Common.defined ctx.com Define.Cppia) -> ()
				| _ -> v.v_meta <- [Meta.CompilerGenerated,[],e.epos];
			end;
			let bb = declare_var_and_assign bb v e in
			let e = {e with eexpr = TLocal v} in
			let e = List.fold_left (fun e f -> f e) e (List.rev fl) in
			bb,e
		and declare_var_and_assign bb v e =
			let rec loop bb e = match e.eexpr with
				| TParenthesis e1 ->
					loop bb e1
				| TBlock el ->
					let rec loop2 bb el = match el with
						| [e] ->
							bb,e
						| e1 :: el ->
							let bb = block_element bb e1 in
							loop2 bb el
						| [] ->
							assert false
					in
					let bb,e = loop2 bb el in
					loop bb e
				| _ ->
					bb,e
			in
			let bb,e = loop bb e in
			begin match follow v.v_type with
				| TAbstract({a_path=[],"Void"},_) -> error "Cannot use Void as value" e.epos
				| _ -> ()
			end;
			let ev = mk (TLocal v) v.v_type e.epos in
			let was_assigned = ref false in
			let assign e =
				if not !was_assigned then begin
					was_assigned := true;
					declare_var g v bb;
					add_texpr g bb (mk (TVar(v,None)) ctx.com.basic.tvoid ev.epos);
				end;
				mk (TBinop(OpAssign,ev,e)) ev.etype e.epos
			in
			begin try
				block_element_plus bb (map_values assign e) (fun e -> mk (TVar(v,Some e)) ctx.com.basic.tvoid e.epos)
			with Exit ->
				let bb,e = value bb e in
				declare_var g v bb;
				add_var_def g bb v;
				add_texpr g bb (mk (TVar(v,Some e)) ctx.com.basic.tvoid ev.epos);
				bb
			end
		and block_element_plus bb (e,efinal) f =
			let bb = block_element bb e in
			let bb = match efinal with
				| None -> bb
				| Some e -> block_element bb (f e)
			in
			bb
		and block_element_value bb e f =
			let e,efinal = map_values f e in
			block_element_plus bb (e,efinal) f
		and call bb e e1 el =
			begin match e1.eexpr with
				| TConst TSuper when ctx.com.platform = Java || ctx.com.platform = Cs ->
					bb,e
				| _ ->
					let check e t = match e.eexpr with
						| TLocal v when is_ref_type t ->
							v.v_capture <- true;
							e
						| _ ->
							e
					in
					let el = Codegen.UnificationCallback.check_call check el e1.etype in
					let bb,el = ordered_value_list bb (e1 :: el) in
					match el with
						| e1 :: el -> bb,{e with eexpr = TCall(e1,el)}
						| _ -> assert false
			end
		and block_element bb e = match e.eexpr with
			(* variables *)
			| TVar(v,None) ->
				declare_var g v bb;
				add_texpr g bb e;
				bb
			| TVar(v,Some e1) ->
				declare_var_and_assign bb v e1
			| TBinop(OpAssign,({eexpr = TLocal v} as e1),e2) ->
				let assign e =
					mk (TBinop(OpAssign,e1,e)) e.etype e.epos
				in
				begin try
					block_element_value bb e2 assign
				with Exit ->
					let bb,e2 = value bb e2 in
					add_var_def g bb v;
					add_texpr g bb {e with eexpr = TBinop(OpAssign,e1,e2)};
					bb
				end
			(* branching *)
			| TMeta((Meta.MergeBlock,_,_),{eexpr = TBlock el}) ->
				block_el bb el
			| TBlock el ->
				let scope = increase_scope() in
				let bb_sub = create_node BKSub bb e.etype e.epos in
				add_cfg_edge g bb bb_sub CFGGoto;
				close_node g bb;
				let bb_sub_next = block_el bb_sub el in
				scope();
				if bb_sub_next != g.g_unreachable then begin
					let bb_next = create_node BKNormal bb_sub_next bb.bb_type bb.bb_pos in
					set_syntax_edge g bb (SESubBlock(bb_sub,bb_next));
					add_cfg_edge g bb_sub_next bb_next CFGGoto;
					close_node g bb_sub_next;
					bb_next;
				end else begin
					set_syntax_edge g bb (SEMerge bb_sub);
					close_node g bb_sub_next;
					bb_sub_next
				end
			| TIf(e1,e2,None) ->
				let bb,e1 = bind_to_temp bb false e1 in
				let scope = increase_scope() in
				let bb_then = create_node BKConditional bb e2.etype e2.epos in
				add_texpr g bb (wrap_meta ":cond-branch" e1);
				add_cfg_edge g bb bb_then (CFGCondBranch (mk (TConst (TBool true)) ctx.com.basic.tbool e2.epos));
				let bb_then_next = block bb_then e2 in
				scope();
				let bb_next = create_node BKNormal bb bb.bb_type bb.bb_pos in
				set_syntax_edge g bb (SEIfThen(bb_then,bb_next));
				add_cfg_edge g bb bb_next CFGCondElse;
				close_node g bb;
				add_cfg_edge g bb_then_next bb_next CFGGoto;
				close_node g bb_then_next;
				bb_next
			| TIf(e1,e2,Some e3) ->
				let bb,e1 = bind_to_temp bb false e1 in
				let scope = increase_scope() in
				let bb_then = create_node BKConditional bb e2.etype e2.epos in
				let bb_else = create_node BKConditional bb e3.etype e3.epos in
				add_texpr g bb (wrap_meta ":cond-branch" e1);
				add_cfg_edge g bb bb_then (CFGCondBranch (mk (TConst (TBool true)) ctx.com.basic.tbool e2.epos));
				add_cfg_edge g bb bb_else CFGCondElse;
				close_node g bb;
				let bb_then_next = block bb_then e2 in
				let bb_else_next = block bb_else e3 in
				scope();
				let dead_then = bb_then_next == g.g_unreachable in
				let dead_else = bb_else_next == g.g_unreachable in
				let dom = match dead_then,dead_else with
					| false,false -> bb
					| true,true -> g.g_unreachable
					| true,false -> bb_else_next
					| false,true -> bb_then_next
				in
				let bb_next = create_node BKNormal dom bb.bb_type bb.bb_pos in
				set_syntax_edge g bb (SEIfThenElse(bb_then,bb_else,bb_next,e.etype));
				add_cfg_edge g bb_then_next bb_next CFGGoto;
				add_cfg_edge g bb_else_next bb_next CFGGoto;
				close_node g bb_then_next;
				close_node g bb_else_next;
				bb_next
			| TSwitch(e1,cases,edef) ->
				let is_exhaustive = edef <> None || Optimizer.is_exhaustive e1 in
				let bb,e1 = bind_to_temp bb false e1 in
				add_texpr g bb (wrap_meta ":cond-branch" e1);
				let reachable = ref [] in
				let make_case e =
					let scope = increase_scope() in
					let bb_case = create_node BKConditional bb e.etype e.epos in
					let bb_case_next = block bb_case e in
					scope();
					if bb_case_next != g.g_unreachable then
						reachable := bb_case_next :: !reachable;
					close_node g bb_case_next;
					bb_case
				in
				let cases = List.map (fun (el,e) ->
					let bb_case = make_case e in
					List.iter (fun e -> add_cfg_edge g bb bb_case (CFGCondBranch e)) el;
					el,bb_case
				) cases in
				let def = match edef with
					| None ->
						None
					| Some e ->
						let bb_case = make_case e in
						add_cfg_edge g bb bb_case (CFGCondElse);
						Some (bb_case)
				in
				let dom = if not is_exhaustive then begin
					bb
				end else match !reachable with
					| [] -> g.g_unreachable
					| [bb_case] -> bb_case
					| _ -> bb
				in
				let bb_next = create_node BKNormal dom bb.bb_type bb.bb_pos in
				if not is_exhaustive then add_cfg_edge g bb bb_next CFGGoto;
				List.iter (fun bb -> add_cfg_edge g bb bb_next CFGGoto) !reachable;
				set_syntax_edge g bb (SESwitch(cases,def,bb_next));
				close_node g bb;
				bb_next
			| TWhile(e1,e2,NormalWhile) ->
				let bb_loop_pre = create_node BKNormal bb e1.etype e1.epos in
				add_cfg_edge g bb bb_loop_pre CFGGoto;
				set_syntax_edge g bb (SEMerge bb_loop_pre);
				close_node g bb;
				let bb_loop_head = create_node BKLoopHead bb_loop_pre e1.etype e1.epos in
				add_cfg_edge g bb_loop_pre bb_loop_head CFGGoto;
				let scope = increase_scope() in
				let close = begin_loop bb bb_loop_head in
				let bb_loop_body = create_node BKNormal bb_loop_head e2.etype e2.epos in
				let bb_loop_body_next = block bb_loop_body e2 in
				let bb_breaks = close() in
				scope();
				let dom = match bb_breaks with
					| [] ->
						add_cfg_edge g bb_loop_body_next bb_exit CFGGoto;
						g.g_unreachable
					| [bb_break] -> bb_break
					| _ -> bb_loop_body (* TODO: this is not accurate for while(true) loops *)
				in
				let bb_next = create_node BKNormal dom bb.bb_type bb.bb_pos in
				List.iter (fun bb -> add_cfg_edge g bb bb_next CFGGoto) bb_breaks;
				set_syntax_edge g bb_loop_pre (SEWhile(bb_loop_body,bb_next));
				close_node g bb_loop_pre;
				add_texpr g bb_loop_pre {e with eexpr = TWhile(e1,make_block_meta bb_loop_body,NormalWhile)};
				add_cfg_edge g bb_loop_body_next bb_loop_head CFGGoto;
				add_cfg_edge g bb_loop_head bb_loop_body CFGGoto;
				close_node g bb_loop_body_next;
				close_node g bb_loop_head;
				bb_next;
			| TTry(e1,catches) ->
				let scope = increase_scope() in
				let bb_try = create_node BKNormal bb e1.etype e1.epos in
				let bb_exc = create_node BKException bb_try t_dynamic e.epos in
				add_cfg_edge g bb bb_try CFGGoto;
				let close = begin_try bb_exc in
				let bb_try_next = block bb_try e1 in
				close();
				scope();
				let bb_next = create_node BKNormal bb_try bb.bb_type bb.bb_pos in
				add_cfg_edge g bb_try_next bb_next CFGGoto;
				close_node g bb_try_next;
				if bb_exc.bb_incoming = [] then
					set_syntax_edge g bb (SESubBlock(bb_try,bb_next))
				else begin
					let catches = List.map (fun (v,e) ->
						let scope = increase_scope() in
						let bb_catch = create_node BKNormal bb_exc e.etype e.epos in
						declare_var ctx.graph v bb_catch;
						add_var_def g bb_catch v;
						add_cfg_edge g bb_exc bb_catch CFGGoto;
						let bb_catch_next = block bb_catch e in
						scope();
						add_cfg_edge g bb_catch_next bb_next CFGGoto;
						close_node g bb_catch_next;
						v,bb_catch
					) catches in
					set_syntax_edge g bb (SETry(bb_try,catches,bb_next));
				end;
				close_node g bb_exc;
				close_node g bb;
				bb_next
			(* control flow *)
			| TReturn None ->
				add_cfg_edge g bb bb_exit CFGGoto;
				add_terminator bb e
			| TReturn (Some e1) ->
				begin try
					let mk_return e1 = mk (TReturn (Some e1)) t_dynamic e.epos in
					block_element_value bb e1 mk_return
				with Exit ->
					let bb,e1 = value bb e1 in
					add_cfg_edge g bb bb_exit CFGGoto;
					add_terminator bb {e with eexpr = TReturn(Some e1)};
				end
			| TBreak ->
				bb_breaks := bb :: !bb_breaks;
				add_terminator bb e
			| TContinue ->
				begin match !bb_continue with
					| Some bb_continue -> add_cfg_edge g bb bb_continue CFGGoto
					| _ -> assert false
				end;
				add_terminator bb e
			| TThrow e1 ->
				begin try
					let mk_throw e1 = mk (TThrow e1) t_dynamic e.epos in
					block_element_value bb e1 mk_throw
				with Exit ->
					let bb,e1 = value bb e1 in
					begin match !b_try_stack with
						| [] -> add_cfg_edge g bb bb_exit CFGGoto
						| _ -> List.iter (fun bb_exc -> add_cfg_edge g bb bb_exc CFGGoto) !b_try_stack;
					end;
					add_terminator bb {e with eexpr = TThrow e1};
				end
			(* side_effects *)
			| TCall({eexpr = TLocal v},el) when is_really_unbound v ->
				check_unbound_call v el;
				add_texpr g bb e;
				bb
			| TCall(e1,el) ->
				let bb,e = call bb e e1 el in
				add_texpr g bb e;
				bb
			| TNew(c,tl,el) ->
				let bb,el = ordered_value_list bb el in
				add_texpr g bb {e with eexpr = TNew(c,tl,el)};
				bb
			| TCast(e1,Some mt) ->
				let b,e1 = value bb e1 in
				add_texpr g bb {e with eexpr = TCast(e1,Some mt)};
				bb
			| TBinop((OpAssign | OpAssignOp _) as op,({eexpr = TArray(e1,e2)} as ea),e3) ->
				let bb,e1,e2,e3 = match ordered_value_list bb [e1;e2;e3] with
					| bb,[e1;e2;e3] -> bb,e1,e2,e3
					| _ -> assert false
				in
				add_texpr g bb {e with eexpr = TBinop(op,{ea with eexpr = TArray(e1,e2)},e3)};
				bb
			| TBinop((OpAssign | OpAssignOp _ as op),e1,e2) ->
				let bb,e1 = value bb e1 in
				let bb,e2 = value bb e2 in
				add_texpr g bb {e with eexpr = TBinop(op,e1,e2)};
				bb
			| TUnop((Increment | Decrement as op),flag,e1) ->
				let bb,e1 = value bb e1 in
				add_texpr g bb {e with eexpr = TUnop(op,flag,e1)};
				bb
			| TLocal _ when not ctx.config.Config.local_dce ->
				add_texpr g bb e;
				bb
			(* no-side-effect *)
			| TEnumParameter _ | TFunction _ | TConst _ | TTypeExpr _ | TLocal _ ->
				bb
			(* no-side-effect composites *)
			| TParenthesis e1 | TMeta(_,e1) | TCast(e1,None) | TField(e1,_) | TUnop(_,_,e1) ->
				block_element bb e1
			| TArray(e1,e2) | TBinop(_,e1,e2) ->
				let bb = block_element bb e1 in
				block_element bb e2
			| TArrayDecl el ->
				block_el bb el
			| TObjectDecl fl ->
				block_el bb (List.map snd fl)
			| TFor _ | TWhile(_,_,DoWhile) ->
				assert false
		and block_el bb el =
			match !b_try_stack with
			| [] ->
				List.fold_left block_element bb el;
			| bbl ->
				List.fold_left (fun bb e ->
					if not (can_throw e) then
						block_element bb e
					else begin
						let bb' = create_node BKNormal bb e.etype e.epos in
						add_cfg_edge g bb bb' CFGGoto;
						List.iter (fun bb_exc -> add_cfg_edge g bb bb_exc CFGMaybeThrow) bbl;
						set_syntax_edge g bb (SEMerge bb');
						close_node g bb;
						block_element bb' e
					end
				) bb el
		and block bb e =
			let el = match e.eexpr with
				| TBlock el -> el
				| _ -> [e]
			in
			block_el bb el
		in
		let bb_last = block bb_root tf.tf_expr in
		close_node g bb_last;
		add_cfg_edge g bb_last bb_exit CFGGoto; (* implied return *)
		close_node g bb_exit;
		bb_root,bb_exit

	let from_texpr com config e =
		let g = Graph.create e.etype e.epos in
		let tf,is_real_function = match e.eexpr with
			| TFunction tf ->
				tf,true
			| _ ->
				(* Wrap expression in a function so we don't have to treat it as a special case throughout. *)
				let e = mk (TReturn (Some e)) t_dynamic e.epos in
				let tf = { tf_args = []; tf_type = e.etype; tf_expr = e; } in
				tf,false
		in
		let ctx = {
			com = com;
			config = config;
			graph = g;
			(* For CPP we want to use variable names which are "probably" not used by users in order to
			   avoid problems with the debugger, see https://github.com/HaxeFoundation/hxcpp/issues/365 *)
			temp_var_name = (match com.platform with Cpp -> "_hx_tmp" | _ -> "tmp");
			is_real_function = is_real_function;
			entry = g.g_unreachable;
			has_unbound = false;
			loop_counter = 0;
			loop_stack = [];
			scope_depth = 0;
			scopes = [0];
		} in
		let bb_func,bb_exit = func ctx g.g_root tf e.etype e.epos in
		ctx.entry <- bb_func;
		close_node g g.g_root;
		finalize g bb_exit;
		set_syntax_edge g bb_exit SEEnd;
		let check_unreachable bb =
			let rec get_code_pos bb =
				if DynArray.length bb.bb_el > 0 then
					Some ((DynArray.get bb.bb_el 0).epos)
				else begin match ExtList.List.filter_map get_code_pos bb.bb_dominated with
					| p :: _ -> Some p
					| [] -> None
				end
			in
			match get_code_pos bb with
				| Some p -> com.warning "Unreachable code" p
				| None -> ()
		in
		if config.Config.unreachable_code then List.iter check_unreachable g.g_unreachable.bb_dominated;
		ctx

	let rec block_to_texpr_el ctx bb =
		if bb.bb_dominator == ctx.graph.g_unreachable then
			[]
		else begin
			let block bb = block_to_texpr ctx bb in
			let rec loop bb se =
				let el = List.rev (DynArray.to_list bb.bb_el) in
				match el,se with
				| el,SESubBlock(bb_sub,bb_next) ->
					Some bb_next,(block bb_sub) :: el
				| el,SEMerge bb_next ->
					Some bb_next,el
				| el,(SEEnd | SENone) ->
					None,el
				| {eexpr = TWhile(e1,_,flag)} as e :: el,(SEWhile(bb_body,bb_next)) ->
					let e2 = block bb_body in
					Some bb_next,{e with eexpr = TWhile(e1,e2,flag)} :: el
				| el,SETry(bb_try,bbl,bb_next) ->
					Some bb_next,(mk (TTry(block bb_try,List.map (fun (v,bb) -> v,block bb) bbl)) ctx.com.basic.tvoid bb_try.bb_pos) :: el
				| e1 :: el,se ->
					let e1 = Texpr.skip e1 in
					let bb_next,e1_def,t = match se with
						| SEIfThen(bb_then,bb_next) -> Some bb_next,TIf(e1,block bb_then,None),ctx.com.basic.tvoid
						| SEIfThenElse(bb_then,bb_else,bb_next,t) -> Some bb_next,TIf(e1,block bb_then,Some (block bb_else)),t
						| SESwitch(bbl,bo,bb_next) -> Some bb_next,TSwitch(e1,List.map (fun (el,bb) -> el,block bb) bbl,Option.map block bo),ctx.com.basic.tvoid
						| _ -> error (Printf.sprintf "Invalid node exit: %s" (s_expr_pretty e1)) bb.bb_pos
					in
					bb_next,(mk e1_def t e1.epos) :: el
				| [],_ ->
					None,[]
			in
			let bb_next,el = loop bb bb.bb_syntax_edge in
			let el = match bb_next with
				| None -> el
				| Some bb -> (block_to_texpr_el ctx bb) @ el
			in
			el
		end

	and block_to_texpr ctx bb =
		assert(bb.bb_closed);
		let el = block_to_texpr_el ctx bb in
		let e = mk (TBlock (List.rev el)) bb.bb_type bb.bb_pos in
		e

	and func ctx i =
		let bb,t,p,tf = IntMap.find i ctx.graph.g_functions in
		let e = block_to_texpr ctx bb in
		let rec loop e = match e.eexpr with
			| TLocal v when not (is_unbound v) ->
				{e with eexpr = TLocal (get_var_origin ctx.graph v)}
			| TVar(v,eo) when not (is_unbound v) ->
				let eo = Option.map loop eo in
				let v' = get_var_origin ctx.graph v in
				{e with eexpr = TVar(v',eo)}
			| TBinop(OpAssign,e1,({eexpr = TBinop(op,e2,e3)} as e4)) when target_handles_assign_ops ctx.com ->
				let e1 = loop e1 in
				let e2 = loop e2 in
				let e3 = loop e3 in
				let is_valid_assign_op = function
					| OpAdd | OpMult | OpDiv | OpSub | OpAnd
					| OpOr | OpXor | OpShl | OpShr | OpUShr | OpMod ->
						true
					| OpAssignOp _ | OpInterval | OpArrow | OpAssign | OpEq
					| OpNotEq | OpGt | OpGte | OpLt | OpLte | OpBoolAnd | OpBoolOr ->
						false
				in
				begin match e1.eexpr,e2.eexpr with
					| TLocal v1,TLocal v2 when v1 == v2 && is_valid_assign_op op ->
						begin match op,e3.eexpr with
							| OpAdd,TConst (TInt i32) when Int32.to_int i32 = 1 && target_handles_unops ctx.com -> {e with eexpr = TUnop(Increment,Prefix,e1)}
							| OpSub,TConst (TInt i32) when Int32.to_int i32 = 1 && target_handles_unops ctx.com -> {e with eexpr = TUnop(Decrement,Prefix,e1)}
							| _ -> {e with eexpr = TBinop(OpAssignOp op,e1,e3)}
						end
					| _ ->
						{e with eexpr = TBinop(OpAssign,e1,{e4 with eexpr = TBinop(op,e2,e3)})}
				end
			| TCall({eexpr = TConst (TString "fun")},[{eexpr = TConst (TInt i32)}]) ->
				func ctx (Int32.to_int i32)
			| TCall({eexpr = TLocal v},_) when is_really_unbound v ->
				e
			| _ ->
				Type.map_expr loop e
		in
		let e = loop e in
		mk (TFunction {tf with tf_expr = e}) t p

	let to_texpr ctx =
		func ctx ctx.entry.bb_id
end
=======
open AnalyzerTexpr
open AnalyzerTypes

(* File organization:
	* analyzer.ml: The controlling file with all graph-based optimizations
	* analyzerConfig.ml: The general configuration which is used in multiple modules
	* analyzerTexpr.ml: Transformations and query functions on texpr, independent of graph/blocks
	* analyzerTexprTransformer.ml: Translation of texpr to graph/blocks
	* analyzerTypes.ml: Definition of graph, block and the analyzer context
*)
>>>>>>> 11453dd1

(*
	Ssa changes the expressions of a graph to conform to SSA rules. All variables are assigned to only once
	and SSA-phi expressions are created where necessary.

	The first pass inserts SSA-phi expressions for each variable in the dominance frontier of all its defining
	blocks.

	The second pass then creates and renames variables to ensure SSA property.
*)
module Ssa = struct
	open BasicBlock
	open Graph

	let add_phi g bb v =
		let p = bb.bb_pos in
		let ev = mk (TLocal v) v.v_type p in
		let el = List.map (fun _ -> ev) bb.bb_incoming in
		let e_phi = mk (TConst (TString "phi")) t_dynamic p in
		let ec = mk (TCall(e_phi,el)) t_dynamic p in
		let e = mk (TBinop(OpAssign,ev,ec)) t_dynamic p in
		DynArray.add bb.bb_phi e

	let insert_phi ctx =
		DynArray.iter (fun vi ->
			let v = vi.vi_var in
			if vi.vi_bb_declare == ctx.graph.g_unreachable then
				()
			else begin
				let done_list = Hashtbl.create 0 in
				let w = ref vi.vi_writes in
				while !w <> [] do
					let x = List.hd !w in
					w := List.tl !w;
					List.iter (fun y ->
						if not (Hashtbl.mem done_list y.bb_id) then begin
							Hashtbl.add done_list y.bb_id true;
							if in_scope y vi.vi_bb_declare then begin
								add_phi ctx.graph y v;
								if not (List.memq y vi.vi_writes) then
									w := y :: !w
							end
						end
					) x.bb_df;
				done
			end
		) ctx.graph.g_var_infos

	let set_reaching_def g v vo =
		let vi = get_var_info g v in
		vi.vi_reaching_def <- vo

	let get_reaching_def g v =
		(get_var_info g v).vi_reaching_def

	let rec dominates bb_dom bb =
		bb_dom == bb || bb.bb_dominator == bb_dom || (bb.bb_dominator != bb && dominates bb_dom bb.bb_dominator)

	let dominates ctx r bb =
		let l = (get_var_info ctx.graph r).vi_writes in
		List.exists (fun bb' -> dominates bb' bb) l

	let update_reaching_def ctx v bb =
		let rec loop r = match r with
			| Some r ->
				if dominates ctx r bb then
					Some r
				else
					loop (get_reaching_def ctx.graph r)
			| None ->
				None
		in
		let v' = (loop (get_reaching_def ctx.graph v)) in
		set_reaching_def ctx.graph v v'

	let local ctx e v bb =
		update_reaching_def ctx v bb;
		match get_reaching_def ctx.graph v with
			| Some v' -> v'
			| None -> v

	let update_phi ctx edge =
		let bb = edge.cfg_to in
		let rec loop i e =
			match e.eexpr with
			| TBinop(OpAssign,({eexpr = TLocal v0} as e1), ({eexpr = TCall({eexpr = TConst (TString "phi")} as ephi,el)} as ecall)) ->
				let el = List.map2 (fun e inc ->
					let bb_pred = inc.cfg_from in
					if bb_pred != edge.cfg_from then
						e
					else match e.eexpr with
					| TLocal v ->
						let v' = local ctx e v edge.cfg_from in
						add_ssa_edge ctx.graph v' bb true i;
						{e with eexpr = TLocal v'}
					| _ ->
						assert false
				) el edge.cfg_to.bb_incoming in
				let ephi = {ecall with eexpr = TCall(ephi,el)} in
				set_var_value ctx.graph v0 bb true i;
				{e with eexpr = TBinop(OpAssign,e1,ephi)}
			| _ ->
				Type.map_expr (loop i) e
		in
		dynarray_mapi loop bb.bb_phi

	let rec rename_in_block ctx bb =
		let write_var v is_phi i =
			update_reaching_def ctx v bb;
			let v' = alloc_var (v.v_name) v.v_type in
			declare_var ctx.graph v' bb;
			v'.v_meta <- v.v_meta;
			v'.v_capture <- v.v_capture;
			add_var_def ctx.graph bb v';
			set_reaching_def ctx.graph v' (get_reaching_def ctx.graph v);
			set_reaching_def ctx.graph v (Some v');
			set_var_value ctx.graph v' bb is_phi i;
			add_var_origin ctx.graph v' v;
			v'
		in
		let rec loop is_phi i e = match e.eexpr with
			| TLocal v when not (is_unbound v) ->
				let v' = local ctx e v bb in
				add_ssa_edge ctx.graph v' bb is_phi i;
				{e with eexpr = TLocal v'}
			| TVar(v,Some e1) when not (is_unbound v) ->
				let e1 = (loop is_phi i) e1 in
				let v' = write_var v is_phi i in
				{e with eexpr = TVar(v',Some e1)}
			| TBinop(OpAssign,({eexpr = TLocal v} as e1),e2) when not (is_unbound v) ->
				let e2 = (loop is_phi i) e2 in
				let v' = write_var v is_phi i in
				{e with eexpr = TBinop(OpAssign,{e1 with eexpr = TLocal v'},e2)};
			| TCall({eexpr = TConst (TString "phi")},_) ->
				e
			| _ ->
				Type.map_expr (loop is_phi i) e
		in
		dynarray_mapi (loop true) bb.bb_phi;
		dynarray_mapi (loop false) bb.bb_el;
		List.iter (update_phi ctx) bb.bb_outgoing;
		List.iter (rename_in_block ctx) bb.bb_dominated

	let apply ctx =
		Graph.infer_dominance_frontier ctx.graph;
		insert_phi ctx;
		rename_in_block ctx ctx.graph.g_root
end

module type DataFlowApi = sig
	type t
	val flag : BasicBlock.cfg_edge_Flag
	val transfer : analyzer_context -> BasicBlock.t -> texpr -> t (* The transfer function *)
	val equals : t -> t -> bool                                   (* The equality function *)
	val bottom : t                                                (* The bottom element of the lattice *)
	val top : t                                                   (* The top element of the lattice *)
	val get_cell : int -> t                                       (* Lattice cell getter *)
	val set_cell : int -> t -> unit                               (* Lattice cell setter *)
	val init : analyzer_context -> unit                           (* The initialization function which is called at the start *)
	val commit : analyzer_context -> unit                         (* The commit function which is called at the end *)
	val conditional : bool                                        (* Whether or not conditional branches are checked *)
end

(*
	DataFlow provides a framework for data flow analysis. It follows CFG edges from the root of the graph
	and visits the expressions and SSA-phi expressions of blocks on its way.

	If such an expression assigns to a variable (TVar or TBinop(OpAsssign)), all uses of that variable are
	checked by following the variable's SSA edges.

	A conditional branch edge (CFGCondBranch and CFGCondElse) is only followed if the available information
	suggests that it might be executable. This causes information from dead branches to not be taken into
	account.

	For SSA-phi nodes, only those incoming edges which are considered to be executable are processed.

	The algorithm continues until no further changes occur.
*)
module DataFlow (M : DataFlowApi) = struct
	open Graph
	open BasicBlock

	let get_ssa_edges_from g v =
		(get_var_info g v).vi_ssa_edges

	let run ctx =
		let g = ctx.graph in
		let ssa_work_list = ref [] in
		let cfg_work_list = ref g.g_root.bb_outgoing in
		let add_ssa_edge edge =
			ssa_work_list := edge :: !ssa_work_list
		in
		let add_cfg_edge edge =
			cfg_work_list := edge :: !cfg_work_list
		in
		let visit_phi bb v el =
			let el = List.fold_left2 (fun acc e edge ->
				if has_flag edge M.flag then e :: acc else acc
			) [] el bb.bb_incoming in
			let el = List.map (fun e -> M.transfer ctx bb e) el in
			match el with
				| e1 :: el when List.for_all (M.equals e1) el ->
					e1;
				| _ ->
					M.bottom;
		in
		let set_lattice_cell v e =
			let e' = M.get_cell v.v_id in
			M.set_cell v.v_id e;
			if not (M.equals e e') then
				List.iter (fun edge -> add_ssa_edge edge) (get_ssa_edges_from g v);
		in
		let visit_assignment bb v e =
			match e.eexpr with
			| TCall({eexpr = TConst (TString "phi")},el) ->
				set_lattice_cell v (visit_phi bb v el)
			| _ ->
				if List.exists (fun edge -> has_flag edge M.flag) bb.bb_incoming then
					set_lattice_cell v (M.transfer ctx bb e)
		in
		let visit_expression bb e =
			match e.eexpr with
			| TBinop(OpAssign,{eexpr = TLocal v},e2) | TVar(v,Some e2) ->
				visit_assignment bb v e2;
				false
			| TMeta((Meta.Custom ":cond-branch",_,_),e1) when M.conditional ->
				let e1 = M.transfer ctx bb e1 in
				let edges = if e1 == M.bottom || e1 == M.top then
					bb.bb_outgoing
				else begin
					let rec loop yes maybe also edges = match edges with
						| edge :: edges ->
							begin match edge.cfg_kind with
							| CFGCondBranch e ->
								let e = M.transfer ctx bb e in
								if M.equals e e1 then
									loop (edge :: yes) maybe also edges
								else
									loop yes maybe also edges
							| CFGCondElse ->
								loop yes (edge :: maybe) also edges
							| CFGGoto | CFGFunction | CFGMaybeThrow ->
								loop yes maybe (edge :: also) edges
							end
						| [] ->
							yes,maybe,also
					in
					let yes,maybe,also = loop [] [] [] bb.bb_outgoing in
					match yes,maybe with
						| [],[] -> bb.bb_outgoing
						| [],maybe -> maybe @ also
						| yes,_ -> yes @ also
				end in
				List.iter add_cfg_edge edges;
				true
			| _ ->
				false
		in
		let visit_expressions bb =
			let b = DynArray.fold_left (fun b e ->
				visit_expression bb e || b
			) false bb.bb_el in
			if not b then List.iter add_cfg_edge bb.bb_outgoing
		in
		let visit_phis bb =
			DynArray.iter (fun e ->
				match e.eexpr with
					| TBinop(OpAssign,{eexpr = TLocal v},{eexpr = TCall({eexpr = TConst (TString "phi")},el)}) ->
						set_lattice_cell v (visit_phi bb v el)
					| _ -> assert false
			) bb.bb_phi
		in
		let rec loop () = match !cfg_work_list,!ssa_work_list with
			| edge :: edges,_ ->
				cfg_work_list := edges;
				if not (has_flag edge M.flag) then begin
					edge.cfg_flags <- M.flag :: edge.cfg_flags;
					visit_phis edge.cfg_to;
					let i = List.fold_left (fun i edge -> i + if has_flag edge M.flag then 1 else 0) 0 edge.cfg_to.bb_incoming in
					if i = 1 || edge.cfg_to == g.g_root then
						visit_expressions edge.cfg_to;
					begin match edge.cfg_to.bb_outgoing with
						| [edge] -> add_cfg_edge edge
						| _ -> ()
					end
				end;
				loop();
			| [],((bb,is_phi,i) :: edges) ->
				ssa_work_list := edges;
				let e = get_texpr bb is_phi i in
				ignore(visit_expression bb e);
				loop()
			| [],[] ->
				()
		in
		loop ()

	let apply ctx =
		M.init ctx;
		run ctx;
		M.commit ctx
end

(*
	ConstPropagation implements sparse conditional constant propagation using the DataFlow algorithm. Its lattice consists of
	constants and enum values, but only the former are propagated. Enum values are treated as immutable data tuples and allow
	extracting constants, their index or other enum values.

	This module also deals with binop/unop optimization and standard API inlining.
*)
module ConstPropagation = DataFlow(struct
	open BasicBlock

	type t =
		| Top
		| Bottom
		| Const of tconstant
		| EnumValue of int * t list

	let conditional = true
	let flag = FlagExecutable

	let lattice = Hashtbl.create 0

	let get_cell i = try Hashtbl.find lattice i with Not_found -> Top
	let set_cell i ct = Hashtbl.replace lattice i ct

	let top = Top
	let bottom = Bottom

	let equals lat1 lat2 = match lat1,lat2 with
		| Top,Top | Bottom,Bottom -> true
		| Const ct1,Const ct2 -> ct1 = ct2
		| EnumValue(i1,_),EnumValue(i2,_) -> i1 = i2
		| _ -> false

	let transfer ctx bb e =
		let rec eval bb e =
			let wrap = function
				| Const ct -> mk (TConst ct) t_dynamic null_pos
				| _ -> raise Exit
			in
			let unwrap e = match e.eexpr with
				| TConst ct -> Const ct
				| _ -> raise Exit
			in
			match e.eexpr with
			| TConst (TSuper | TThis | TNull) ->
				Bottom
			| TConst ct ->
				Const ct
			| TLocal v ->
				if is_unbound v || (follow v.v_type) == t_dynamic || v.v_capture then
					Bottom
				else
					get_cell v.v_id
			| TBinop(OpAssign,_,e2) ->
				eval bb e2
			| TBinop(op,e1,e2) ->
				let cl1 = eval bb e1 in
				let cl2 = eval bb e2 in
				let e1 = wrap cl1 in
				let e2 = wrap cl2 in
				let e = {e with eexpr = TBinop(op,e1,e2)} in
				let e' = Optimizer.optimize_binop e op e1 e2 in
				if e != e' then
					eval bb e'
				else
					unwrap e'
			| TUnop(op,flag,e1) ->
				let cl1 = eval bb e1 in
				let e1 = wrap cl1 in
				let e = {e with eexpr = TUnop(op,flag,e1)} in
				let e' = Optimizer.optimize_unop e op flag e1 in
				if e != e' then
					eval bb e'
				else
					unwrap e'
			| TField(_,FEnum(_,ef)) ->
				EnumValue(ef.ef_index,[])
			| TCall({eexpr = TField(_,FEnum(_,ef))},el) ->
				let cll = List.map (fun e -> try eval bb e with Exit -> Bottom) el in
				EnumValue(ef.ef_index,cll)
			| TEnumParameter(e1,_,i) ->
				begin match eval bb e1 with
					| EnumValue(_,el) -> (try List.nth el i with Failure _ -> raise Exit)
					| _ -> raise Exit
				end;
			| TCall ({ eexpr = TField (_,FStatic(c,cf))},el) ->
				let el = List.map (eval bb) el in
				let el = List.map wrap el in
				begin match Optimizer.api_inline2 ctx.com c cf.cf_name el e.epos with
					| None -> raise Exit
					| Some e -> eval bb e
				end
			| TParenthesis e1 | TMeta(_,e1) | TCast(e1,None) ->
				eval bb e1
			| _ ->
				let e1 = match ctx.com.platform,e.eexpr with
					| Js,TArray(e1,{eexpr = TConst(TInt i)}) when Int32.to_int i = 1 -> e1
					| Cpp,TCall({eexpr = TField(e1,FDynamic "__Index")},[]) -> e1
					| Neko,TField(e1,FDynamic "index") -> e1
					| _ -> raise Exit
				in
				begin match follow e1.etype,eval bb e1 with
					| TEnum _,EnumValue(i,_) -> Const (TInt (Int32.of_int i))
					| _ -> raise Exit
				end
		in
		try
			eval bb e
		with Exit ->
			Bottom

	let init ctx =
		Hashtbl.clear lattice

	let commit ctx =
		let inline e i = match get_cell i with
			| Top | Bottom | EnumValue _ ->
				raise Not_found
			| Const ct ->
				let e' = Codegen.type_constant ctx.com (tconst_to_const ct) e.epos in
				if not (type_change_ok ctx.com e'.etype e.etype) then raise Not_found;
				e'
		in
		let rec commit e = match e.eexpr with
			| TLocal v when not v.v_capture ->
				begin try
					inline e v.v_id
				with Not_found ->
					e
				end
			| TBinop((OpAssign | OpAssignOp _ as op),({eexpr = TLocal v} as e1),e2) ->
				let e2 = try
					if (Optimizer.has_side_effect e1) then raise Not_found;
					inline e2 v.v_id
				with Not_found ->
					commit e2
				in
				{e with eexpr = TBinop(op,e1,e2)}
			| TVar(v,Some e1) when not (Optimizer.has_side_effect e1) ->
				let e1 = try inline e1 v.v_id with Not_found -> commit e1 in
				{e with eexpr = TVar(v,Some e1)}
			| _ ->
				Type.map_expr commit e
		in
		Graph.iter_dom_tree ctx.graph (fun bb ->
			if not (List.exists (fun edge -> has_flag edge FlagExecutable) bb.bb_incoming) then bb.bb_dominator <- ctx.graph.Graph.g_unreachable;
			dynarray_map commit bb.bb_el
		);
end)

(*
	Propagates local variables to other local variables.

	Respects scopes on targets where it matters (all except JS and As3).
*)
module CopyPropagation = DataFlow(struct
	open BasicBlock
	open Graph

	type t =
		| Top
		| Bottom
		| Local of tvar

	let to_string = function
		| Top -> "Top"
		| Bottom -> "Bottom"
		| Local v -> Printf.sprintf "%s<%i>" v.v_name v.v_id

	let conditional = false
	let flag = FlagCopyPropagation
	let lattice = Hashtbl.create 0

	let get_cell i = try Hashtbl.find lattice i with Not_found -> Top
	let set_cell i ct = Hashtbl.replace lattice i ct

	let top = Top
	let bottom = Bottom

	let equals t1 t2 = match t1,t2 with
		| Top,Top -> true
		| Bottom,Bottom -> true
		| Local v1,Local v2 -> v1.v_id = v2.v_id
		| _ -> false

	let transfer ctx bb e =
		let rec loop e = match e.eexpr with
			| TLocal v when not v.v_capture ->
				Local v
			| TParenthesis e1 | TMeta(_,e1) | TCast(e1,None) ->
				loop e1
			| _ ->
				Bottom
		in
		loop e

	let init ctx =
		Hashtbl.clear lattice

	let commit ctx =
		let rec commit bb e = match e.eexpr with
			| TLocal v when not v.v_capture ->
				begin try
					let lat = get_cell v.v_id in
					let leave () =
						Hashtbl.remove lattice v.v_id;
						raise Not_found
					in
					let v' = match lat with Local v -> v | _ -> leave() in
					if not (type_change_ok ctx.com v'.v_type v.v_type) then leave();
					let v'' = get_var_origin ctx.graph v' in
					(* This restriction is in place due to how we currently reconstruct the AST. Multiple SSA-vars may be turned back to
					   the same origin var, which creates interference that is not tracked in the analysis. We address this by only
					   considering variables whose origin-variables are assigned to at most once. *)
					let writes = (get_var_info ctx.graph v'').vi_writes in
					begin match writes with
						| [bb'] when in_scope bb bb' -> ()
						| _ -> leave()
					end;
					commit bb {e with eexpr = TLocal v'}
				with Not_found ->
					e
				end
			| TBinop((OpAssign | OpAssignOp _ as op),({eexpr = TLocal _} as e1),e2) ->
				let e2 = commit bb e2 in
				{e with eexpr = TBinop(op,e1,e2)}
			| _ ->
				Type.map_expr (commit bb) e
		in
		Graph.iter_dom_tree ctx.graph (fun bb ->
			dynarray_map (commit bb) bb.bb_el
		);
end)

module CodeMotion = DataFlow(struct
	open Graph
	open BasicBlock

	let conditional = false
	let flag = FlagCodeMotion
		type t_def =
		| Top
		| Bottom
		| Const of tconstant
		| Local of tvar
		| Binop of binop * t * t

	and t = (t_def * Type.t * pos)

	let top = (Top,t_dynamic,null_pos)
	let bottom = (Bottom,t_dynamic,null_pos)

	let rec equals (lat1,_,_) (lat2,_,_) = match lat1,lat2 with
		| Top,Top
		| Bottom,Bottom ->
			true
		| Const ct1,Const ct2 ->
			ct1 = ct2
		| Local v1,Local v2 ->
			v1 == v2
		| Binop(op1,lat11,lat12),Binop(op2,lat21,lat22) ->
			op1 = op2 && equals lat11 lat21 && equals lat12 lat22
		| _ ->
			false

	let lattice = Hashtbl.create 0

	let get_cell i = try Hashtbl.find lattice i with Not_found -> top
	let set_cell i ct = Hashtbl.replace lattice i ct

	let rec transfer ctx bb e =
		let rec eval e = match e.eexpr with
			| TConst ct ->
				Const ct
			| TLocal v ->
				Local v
			| TBinop(op,e1,e2) ->
				let lat1 = transfer ctx bb e1 in
				let lat2 = transfer ctx bb e2 in
				Binop(op,lat1,lat2)
			| _ ->
				raise Exit
		in
		try
			(eval e,e.etype,e.epos)
		with Exit | Not_found ->
			bottom

	let init ctx =
		Hashtbl.clear lattice

	let commit ctx =
		let rec filter_loops lat loops = match lat with
			| Local v,_,_ ->
				let bb = match (get_var_info ctx.graph v).vi_writes with [bb] -> bb | _ -> raise Exit in
				let loops2 = List.filter (fun i -> not (List.mem i bb.bb_loop_groups)) loops in
				if loops2 = [] then filter_loops (get_cell v.v_id) loops else true,lat,loops2
			| Const _,_,_ ->
				false,lat,loops
			| Binop(op,lat1,lat2),t,p ->
				let has_local1,lat1,loops = filter_loops lat1 loops in
				let has_local2,lat2,loops = filter_loops lat2 loops in
				has_local1 || has_local2,(Binop(op,lat1,lat2),t,p),loops
			| _ ->
				raise Exit
		in
		let rec to_texpr (lat,t,p) =
			let def = match lat with
				| Local v -> TLocal v
				| Const ct -> TConst ct
				| Binop(op,lat1,lat2) -> TBinop(op,to_texpr lat1,to_texpr lat2)
				| _ -> raise Exit
			in
			{ eexpr = def; etype = t; epos = p }
		in
		let cache = Hashtbl.create 0 in
		let replace decl bb v =
			let lat,t,p = get_cell v.v_id in
			match lat with
			| Binop(op,lat1,lat2) ->
				let has_local1,lat1,loops = filter_loops lat1 bb.bb_loop_groups in
				let has_local2,lat2,loops = filter_loops lat2 loops in
				if loops = [] || not (has_local1 || has_local2) then raise Exit;
				let lat = ((Binop(op,lat1,lat2)),t,p) in
				let bb_loop_pre = IntMap.find (List.hd loops) ctx.graph.g_loops in
				let v' = try
					let l = Hashtbl.find cache bb_loop_pre.bb_id in
					snd (List.find (fun (lat',e) -> equals lat lat') l)
				with Not_found ->
					let v' = if decl then begin
						v
					end else begin
						let v' = alloc_var ctx.temp_var_name v.v_type in
						declare_var ctx.graph v' bb_loop_pre;
						v'.v_meta <- [Meta.CompilerGenerated,[],p];
						v'
					end in
					let e = to_texpr lat in
					let e = mk (TVar(v',Some e)) ctx.com.basic.tvoid p in
					add_texpr bb_loop_pre e;
					set_var_value ctx.graph v' bb_loop_pre false (DynArray.length bb_loop_pre.bb_el - 1);
					Hashtbl.replace cache bb_loop_pre.bb_id ((lat,v') :: try Hashtbl.find cache bb_loop_pre.bb_id with Not_found -> []);
					v'
				in
				let ev' = mk (TLocal v') v'.v_type p in
				if decl then begin
					if v == v' then
						mk (TConst TNull) t p
					else
						mk (TVar(v,Some ev')) ctx.com.basic.tvoid p
				end else begin
					let ev = mk (TLocal v) v.v_type p in
					mk (TBinop(OpAssign,ev,ev')) t p
				end
			| _ ->
				raise Exit
		in
		let rec commit bb e = match e.eexpr with
			| TBinop(OpAssign,({eexpr = TLocal v} as e1),e2) ->
				begin try
					replace false bb v
				with Exit ->
					{e with eexpr = TBinop(OpAssign,e1,commit bb e2)}
				end
			| TVar(v,Some e1) when Meta.has Meta.CompilerGenerated v.v_meta ->
				begin try
					replace true bb v
				with Exit ->
					{e with eexpr = TVar(v,Some (commit bb e1))}
				end
			| _ ->
				Type.map_expr (commit bb) e
		in
		Graph.iter_dom_tree ctx.graph (fun bb ->
			if bb.bb_loop_groups <> [] then dynarray_map (commit bb) bb.bb_el
		);
end)

module LoopInductionVariables = struct
	open Graph

	type book = {
		tvar : tvar;
		index : int;
		mutable lowlink : int;
		mutable on_stack : bool
	}

	let find_cycles g =
		let index = ref 0 in
		let s = ref [] in
		let book = ref IntMap.empty in
		let add_book_entry v =
			let entry = {
				tvar = v;
				index = !index;
				lowlink = !index;
				on_stack = true;
			} in
			incr index;
			book := IntMap.add v.v_id entry !book;
			entry
		in
		let rec strong_connect vi =
			let v_entry = add_book_entry vi.vi_var in
			s := v_entry :: !s;
			List.iter (fun (bb,is_phi,i) ->
				try
					let e = BasicBlock.get_texpr bb is_phi i in
					let w = match e.eexpr with
						| TVar(v,_) | TBinop(OpAssign,{eexpr = TLocal v},_) -> v
						| _ -> raise Exit
					in
					begin try
						let w_entry = IntMap.find w.v_id !book in
						if w_entry.on_stack then
							v_entry.lowlink <- min v_entry.lowlink w_entry.index
					with Not_found ->
						let w_entry = strong_connect (get_var_info g w) in
						v_entry.lowlink <- min v_entry.lowlink w_entry.lowlink;
					end
				with Exit ->
					()
			) vi.vi_ssa_edges;
			if v_entry.lowlink = v_entry.index then begin
				let rec loop acc entries = match entries with
					| w_entry :: entries ->
						w_entry.on_stack <- false;
						if w_entry == v_entry then w_entry :: acc,entries
						else loop (w_entry :: acc) entries
					| [] ->
						acc,[]
				in
				let scc,rest = loop [] !s in
				begin match scc with
					| [] | [_] ->
						()
					| _ ->
						print_endline "SCC:";
						List.iter (fun entry -> print_endline (Printf.sprintf "%s<%i>" entry.tvar.v_name entry.tvar.v_id)) scc;
						(* now what? *)
				end;
				s := rest
			end;
			v_entry
		in
		DynArray.iter (fun vi -> match vi.vi_ssa_edges with
			| [] ->
				()
			| _ ->
				if not (IntMap.mem vi.vi_var.v_id !book) then
					ignore(strong_connect vi)
		) g.g_var_infos

	let apply ctx =
		find_cycles ctx.graph
end

(*
	LocalDce implements a mark & sweep dead code elimination. The mark phase follows the CFG edges of the graphs to find
	variable usages and marks variables accordingly. If ConstPropagation was run before, only CFG edges which are
	considered executable are processed.

	If a variable is marked as used, its reaching definition is recursively marked as used too. Furthermore its
	value is processed as an expression.

	The sweep phase removes all variable declarations and assignments of unused variables, keeping only the assigned
	expression in case of side-effects.
*)
module LocalDce = struct
	open BasicBlock
	open Graph
	open AnalyzerConfig

	let rec has_side_effect e =
		let rec loop e =
			match e.eexpr with
			| TConst _ | TLocal _ | TTypeExpr _ | TFunction _ -> ()
			| TCall ({ eexpr = TField(_,FStatic({ cl_path = ([],"Std") },{ cf_name = "string" })) },args) -> Type.iter loop e
			| TCall ({eexpr = TField(_,FEnum _)},_) -> Type.iter loop e
			| TCall ({eexpr = TConst (TString ("phi" | "fun"))},_) -> ()
			| TNew _ | TCall _ | TBinop ((OpAssignOp _ | OpAssign),_,_) | TUnop ((Increment|Decrement),_,_) -> raise Exit
			| TReturn _ | TBreak | TContinue | TThrow _ | TCast (_,Some _) -> raise Exit
			| TFor _ -> raise Exit
			| TArray _ | TEnumParameter _ | TCast (_,None) | TBinop _ | TUnop _ | TParenthesis _ | TMeta _ | TWhile _
			| TField _ | TIf _ | TTry _ | TSwitch _ | TArrayDecl _ | TBlock _ | TObjectDecl _ | TVar _ -> Type.iter loop e
		in
		try
			loop e;
			false
		with Exit ->
			true

	let rec apply ctx =
		let is_used v =
			Meta.has Meta.Used v.v_meta
		in
		let keep v =
			is_used v || (not (Meta.has Meta.CompilerGenerated v.v_meta) && not ctx.config.local_dce) || is_ref_type v.v_type || v.v_capture || Meta.has Meta.This v.v_meta
		in
		let rec use v =
			if not (is_used v) then begin
				v.v_meta <- (Meta.Used,[],null_pos) :: v.v_meta;
				(try expr (get_var_value ctx.graph v) with Not_found -> ());
				begin match Ssa.get_reaching_def ctx.graph v with
					| None -> use (get_var_origin ctx.graph v)
					| Some v -> use v;
				end
			end
		and expr e = match e.eexpr with
			| TLocal v when not (is_unbound v) ->
				use v;
			| TBinop(OpAssign,{eexpr = TLocal v},e1) | TVar(v,Some e1) when not (is_unbound v) ->
				if has_side_effect e1 || keep v then expr e1
				else ()
			| _ ->
				Type.iter expr e
		in

		let rec mark bb =
			DynArray.iter expr bb.bb_el;
			DynArray.iter expr bb.bb_phi;
			List.iter (fun edge ->
				if not (has_flag edge FlagDce) then begin
					edge.cfg_flags <- FlagDce :: edge.cfg_flags;
					if not ctx.config.const_propagation || has_flag edge FlagExecutable then
						mark edge.cfg_from;
				end
			) bb.bb_incoming
		in
		mark ctx.graph.g_exit;
		let rec sweep e = match e.eexpr with
			| TBinop(OpAssign,{eexpr = TLocal v},e2) | TVar(v,Some e2) when not (keep v) ->
				if has_side_effect e2 then
					e2
				else
					mk (TConst TNull) e.etype e.epos
			| TVar(v,None) when not (keep v) ->
				mk (TConst TNull) e.etype e.epos
			| _ ->
				Type.map_expr sweep e
		in
		Graph.iter_dom_tree ctx.graph (fun bb ->
			dynarray_map sweep bb.bb_el
		);
end

module Debug = struct
	open BasicBlock
	open Graph

	type node_info =
		| NIExpr
		| NIVars
		| NIPhi
		| NILoopGroups
		| NIScopes

	let s_var v = Printf.sprintf "%s<%i>" v.v_name v.v_id

	let dot_debug_node g ch nil bb =
		let s = Printf.sprintf "(%i)" bb.bb_id in
		let s = List.fold_left (fun s ni -> s ^ match ni with
			| NIExpr -> if DynArray.length bb.bb_el = 0 then "" else "\n" ^  String.concat "\n" (DynArray.to_list (DynArray.map s_expr_pretty bb.bb_el))
			| NIPhi -> if DynArray.length bb.bb_phi = 0 then "" else "\n" ^ String.concat "\n" (DynArray.to_list (DynArray.map (fun e -> s_expr_pretty e) bb.bb_phi))
			| NIVars -> if bb.bb_var_writes = [] then "" else "\n" ^ String.concat ", " (List.map (fun v -> s_var v) bb.bb_var_writes)
			| NILoopGroups -> if bb.bb_loop_groups = [] then "" else "\nLoops: " ^ (String.concat ", " (List.map string_of_int bb.bb_loop_groups))
			| NIScopes -> if bb.bb_scopes = [] then "" else "\nScopes: " ^ (String.concat ", " (List.map string_of_int bb.bb_scopes))
		) s nil in
		let s_kind = match bb.bb_kind with
			| BKRoot -> "<root>\n"
			| BKFunctionBegin _ -> "<function-begin>\n"
			| BKFunctionEnd -> "<function-end>\n"
			| BKLoopHead -> "<loop-head>\n"
			| _ -> ""
		in
		Printf.fprintf ch "n%i [shape=box,label=\"%s%s\"];\n" bb.bb_id s_kind (s_escape s)

	let dot_debug_cfg_edge ch edge =
		let label = match edge.cfg_kind with
			| CFGGoto -> "goto"
			| CFGFunction -> "function"
			| CFGMaybeThrow -> "throw?"
			| CFGCondBranch _ -> "branch"
			| CFGCondElse -> "else"
		in
		let s_edge_flag = function
			| FlagExecutable -> "exe"
			| FlagDce -> "dce"
			| FlagCodeMotion -> "motion"
			| FlagCopyPropagation -> "copy"
		in
		let label = label ^ match edge.cfg_flags with
			| [] -> ""
			| _ -> Printf.sprintf " [%s]" (String.concat ", " (List.map s_edge_flag edge.cfg_flags))
		in
		Printf.fprintf ch "n%i -> n%i[label=\"%s\"];\n" edge.cfg_from.bb_id edge.cfg_to.bb_id (s_escape label)

	let dot_debug_syntax_edge ch bb se =
		let edge bb' label =
			Printf.fprintf ch "n%i -> n%i[style=\"dashed\",color=\"gray\",label=\"%s\"];\n" bb.bb_id bb'.bb_id label;
		in
		match se with
		| SESubBlock(bb_sub,bb_next) ->
			edge bb_sub "sub";
			edge bb_next "next";
		| SEIfThen(bb_then,bb_next) ->
			edge bb_then "then";
			edge bb_next "next"
		| SEIfThenElse(bb_then,bb_else,bb_next,_) ->
			edge bb_then "then";
			edge bb_else "else";
			edge bb_next "next";
		| SEWhile(bb_head,bb_body,bb_next) ->
			edge bb_head "loop-head";
			edge bb_body "loop-body";
			edge bb_next "next";
		| SEMerge bb_next ->
			edge bb_next "merge"
		| SESwitch(bbl,bo,bb_next) ->
			List.iter (fun (el,bb) -> edge bb ("case " ^ (String.concat " | " (List.map s_expr_pretty el)))) bbl;
			(match bo with None -> () | Some bb -> edge bb "default");
			edge bb_next "next";
		| SETry(bb_try,_,bbl,bb_next) ->
			edge bb_try "try";
			List.iter (fun (_,bb_catch) -> edge bb_catch "catch") bbl;
			edge bb_next "next";
		| SEEnd ->
			()
		| SENone ->
			()

	let htmlescape s =
		let s = String.concat "&amp;" (ExtString.String.nsplit s "&") in
		let s = String.concat "&lt;" (ExtString.String.nsplit s "<") in
		let s = String.concat "&gt;" (ExtString.String.nsplit s ">") in
		s

	let generate_cfg_ssa ch g =
		Printf.fprintf ch "\tnode [shape=plaintext];\n";
		let expr_name b i = Printf.sprintf "e%s%i" (if b then "p" else "") i in
		List.iter (fun bb ->
			Printf.fprintf ch "n%i[label=<<table BORDER=\"0\" CELLBORDER=\"1\" CELLSPACING=\"0\">\n\t<tr><td port=\"in\" bgcolor=\"lightgray\">(%i) %s</td></tr>\n" bb.bb_id bb.bb_id (BasicBlock.s_block_kind bb.bb_kind);
			let s_expr b i e =
				Printf.fprintf ch "\t<tr><td port=\"%s\" align=\"left\">%s</td></tr>\n" (expr_name b i) (s_escape (htmlescape (s_expr_pretty e)))
			in
			DynArray.iteri (s_expr true) bb.bb_phi;
			DynArray.iteri (s_expr false) bb.bb_el;
			Printf.fprintf ch "\t<tr><td port=\"out\"></td></tr>\n</table>>];\n";
		) g.g_nodes;
		Graph.iter_edges g (fun edge ->
			Printf.fprintf ch "n%i:out -> n%i:in[label=\"%s\"];\n" edge.cfg_from.bb_id edge.cfg_to.bb_id (BasicBlock.s_cfg_edge_kind edge.cfg_kind)
		);
		DynArray.iter (fun vi ->
			begin try
				let (bb,is_phi,i) = match vi.vi_value with None -> raise Not_found | Some i -> i in
				let n1 = Printf.sprintf "n%i:%s" bb.bb_id (expr_name is_phi i) in
				List.iter (fun (bb',is_phi',i') ->
					if bb != bb' then begin (* intra-node edges look stupid in dot *)
						let n2 = Printf.sprintf "n%i:%s" bb'.bb_id (expr_name is_phi' i') in
						Printf.fprintf ch "%s -> %s[color=lightblue,constraint=false];\n" n1 n2;
					end
				) vi.vi_ssa_edges;
			with Not_found ->
				()
			end
		) g.g_var_infos

	let dot_debug ctx c cf =
		let g = ctx.graph in
		let start_graph ?(graph_config=[]) suffix =
			let ch = Codegen.create_file suffix [] ("dump" :: [Common.platform_name ctx.com.platform] @ (fst c.cl_path) @ [Printf.sprintf "%s.%s" (snd c.cl_path) cf.cf_name]) in
			Printf.fprintf ch "digraph graphname {\n";
			List.iter (fun s -> Printf.fprintf ch "%s;\n" s) graph_config;
			ch,(fun () ->
				Printf.fprintf ch "}\n";
				close_out ch
			)
		in
		let ch,f = start_graph "-cfg.dot" in
		List.iter (fun bb -> dot_debug_node g ch [NILoopGroups;NIScopes;NIPhi;NIExpr] bb) g.g_nodes;
		Graph.iter_edges g (dot_debug_cfg_edge ch);
		f();
		let ch,f = start_graph "-cfg-ssa.dot" in
		generate_cfg_ssa ch g;
		f();
		let ch,f = start_graph "-dj.dot" in
		List.iter (fun bb ->
			dot_debug_node g ch [] bb;
			List.iter (fun einc ->
				let bb' = einc.cfg_from in
				let style = if bb' == bb.bb_dominator then "solid" else "dashed" in
				Printf.fprintf ch "n%i -> n%i[style=\"%s\"];\n" bb'.bb_id bb.bb_id style;
			) bb.bb_incoming;
		) g.g_nodes;
		f();
		let ch,f = start_graph "-df.dot" in
		List.iter (fun bb ->
			dot_debug_node g ch [NIVars] bb;
			List.iter (fun bb' -> Printf.fprintf ch "n%i -> n%i;\n" bb.bb_id bb'.bb_id) bb.bb_df;
		) g.g_nodes;
		f();
		let ch,f = start_graph "-dom.dot" in
		List.iter (fun bb ->
			dot_debug_node g ch [NIVars] bb;
			List.iter (fun bb' -> Printf.fprintf ch "n%i -> n%i;\n" bb.bb_id bb'.bb_id) bb.bb_dominated;
		) g.g_nodes;
		f();
		let ch,f = start_graph "-syntax.dot" in
		List.iter (fun bb ->
			dot_debug_node g ch [NIExpr] bb;
			dot_debug_syntax_edge ch bb bb.bb_syntax_edge
		) g.g_nodes;
		f();
		let ch,f = start_graph "-ssa-edges.dot" in
		let nodes = ref PMap.empty in
		let node_name bb is_phi i = Printf.sprintf "e%i_%b_%i" bb.bb_id is_phi i in
		let node_name2 bb is_phi i =
			let n = node_name bb is_phi i in
			nodes := PMap.add n true !nodes;
			n
		in
		DynArray.iter (fun vi ->
			begin try
				let (bb,is_phi,i) = match vi.vi_value with None -> raise Not_found | Some i -> i in
				let n1 = node_name2 bb is_phi i in
				List.iter (fun (bb',is_phi',i') ->
					let n2 = node_name2 bb' is_phi' i' in
					Printf.fprintf ch "%s -> %s;\n" n1 n2
				) vi.vi_ssa_edges
			with Not_found ->
				()
			end
		) g.g_var_infos;
		List.iter (fun bb ->
			let f is_phi acc i e =
				let n = node_name bb is_phi i in
				(i + 1),if PMap.mem n !nodes then
					(n,s_expr_pretty e) :: acc
				else
					acc
			in
			let _,active_nodes = DynArray.fold_left (fun (i,acc) -> f true acc i) (0,[]) bb.bb_phi in
			let _,active_nodes = DynArray.fold_left (fun (i,acc) -> f false acc i) (0,active_nodes) bb.bb_el in
			if active_nodes <> [] then begin
				Printf.fprintf ch "subgraph cluster_%i {\n" bb.bb_id;
				Printf.fprintf ch "label=%i;\n" bb.bb_id;
				Printf.fprintf ch "style=filled;\n";
				Printf.fprintf ch "color=lightblue;\n";
				List.iter (fun (n,s) ->
					Printf.fprintf ch "%s[shape=box,label=\"%s\"];\n" n (s_escape s)
				) active_nodes;
				Printf.fprintf ch "}\n";
			end;
		) g.g_nodes;
		f()
end

module Run = struct
	open AnalyzerConfig
	open Graph

	let with_timer s f =
		let timer = timer s in
		let r = f() in
		timer();
		r

	let there com config e =
		let e = with_timer "analyzer-filter-apply" (fun () -> TexprFilter.apply com e) in
		let ctx = with_timer "analyzer-from-texpr" (fun () -> AnalyzerTexprTransformer.from_texpr com config e) in
		ctx

	let back_again ctx =
		let e = with_timer "analyzer-to-texpr" (fun () -> AnalyzerTexprTransformer.to_texpr ctx) in
		DynArray.iter (fun vi ->
			vi.vi_var.v_extra <- vi.vi_extra;
		) ctx.graph.g_var_infos;
		let e = with_timer "analyzer-fusion" (fun () -> Fusion.apply ctx.com ctx.config e) in
		let e = with_timer "analyzer-cleanup" (fun () -> Cleanup.apply ctx.com e) in
		e

	let roundtrip com config e =
		let ctx = there com config e in
		Graph.infer_immediate_dominators ctx.graph;
		Graph.infer_scopes ctx.graph;
		Graph.infer_var_writes ctx.graph;
		back_again ctx

	let run_on_expr com config e =
		let ctx = there com config e in
		Graph.infer_immediate_dominators ctx.graph;
		Graph.infer_scopes ctx.graph;
		Graph.infer_var_writes ctx.graph;
		if com.debug then Graph.check_integrity ctx.graph;
		if config.optimize && not ctx.has_unbound then begin
			with_timer "analyzer-ssa-apply" (fun () -> Ssa.apply ctx);
			if config.const_propagation then with_timer "analyzer-const-propagation" (fun () -> ConstPropagation.apply ctx);
			if config.copy_propagation then with_timer "analyzer-copy-propagation" (fun () -> CopyPropagation.apply ctx);
			if config.code_motion then with_timer "analyzer-code-motion" (fun () -> CodeMotion.apply ctx);
			with_timer "analyzer-local-dce" (fun () -> LocalDce.apply ctx);
		end;
		ctx,back_again ctx

	let run_on_field ctx config c cf = match cf.cf_expr with
		| Some e when not (is_ignored cf.cf_meta) && not (Codegen.is_removable_field ctx cf) ->
			let config = update_config_from_meta ctx.Typecore.com config cf.cf_meta in
			let actx,e = run_on_expr ctx.Typecore.com config e in
			let e = Cleanup.reduce_control_flow ctx e in
			if config.dot_debug then Debug.dot_debug actx c cf;
			let e = if actx.is_real_function then
				e
			else begin
				(* Get rid of the wrapping function and its return expressions. *)
				let rec loop first e = match e.eexpr with
					| TReturn (Some e) -> e
					| TFunction tf when first -> loop false tf.tf_expr
					| TFunction _ -> e
					| _ -> Type.map_expr (loop first) e
				in
				loop true e
			end in
			cf.cf_expr <- Some e;
		| _ -> ()

	let run_on_class ctx config c =
		let config = update_config_from_meta ctx.Typecore.com config c.cl_meta in
		let process_field stat cf = match cf.cf_kind with
			| Var _ when not stat -> ()
			| _ -> run_on_field ctx config c cf
		in
		List.iter (process_field false) c.cl_ordered_fields;
		List.iter (process_field true) c.cl_ordered_statics;
		begin match c.cl_constructor with
			| None -> ()
			| Some f -> process_field false f;
		end;
		begin match c.cl_init with
			| None ->
				()
			| Some e ->
				let tf = { tf_args = []; tf_type = e.etype; tf_expr = e; } in
				let e = roundtrip ctx.Typecore.com {config with optimize = false} (mk (TFunction tf) (tfun [] e.etype) e.epos) in
				let e = match e.eexpr with
					| TFunction tf -> tf.tf_expr
					| _ -> assert false
				in
				c.cl_init <- Some e
		end

	let run_on_type ctx config t =
		match t with
		| TClassDecl c when (is_ignored c.cl_meta) -> ()
		| TClassDecl c -> run_on_class ctx config c
		| TEnumDecl _ -> ()
		| TTypeDecl _ -> ()
		| TAbstractDecl _ -> ()

	let run_on_types ctx types =
		let com = ctx.Typecore.com in
		let config = get_base_config com in
		let cfl = if config.optimize && config.purity_inference then Purity.infer com else [] in
		List.iter (run_on_type ctx config) types;
		List.iter (fun cf -> cf.cf_meta <- List.filter (fun (m,_,_) -> m <> Meta.Pure) cf.cf_meta) cfl
end<|MERGE_RESOLUTION|>--- conflicted
+++ resolved
@@ -20,1657 +20,6 @@
 open Ast
 open Type
 open Common
-<<<<<<< HEAD
-
-let s_expr_pretty e = s_expr_pretty "" (s_type (print_context())) e
-
-let rec is_true_expr e1 = match e1.eexpr with
-	| TConst(TBool true) -> true
-	| TParenthesis e1 -> is_true_expr e1
-	| _ -> false
-
-let rec is_const_expression e = match e.eexpr with
-	| TConst _ ->
-		true
-	| TParenthesis e1
-	| TMeta(_,e1) ->
-		is_const_expression e1
-	| _ ->
-		false
-
-let map_values ?(allow_control_flow=true) f e =
-	let branching = ref false in
-	let efinal = ref None in
-	let f e =
-		if !branching then
-			f e
-		else begin
-			efinal := Some e;
-			mk (TConst TNull) e.etype e.epos
-		end
-	in
-	let rec loop complex e = match e.eexpr with
-		| TIf(e1,e2,Some e3) ->
-			branching := true;
-			let e2 = loop true e2 in
-			let e3 = loop true e3 in
-			{e with eexpr = TIf(e1,e2,Some e3)}
-		| TSwitch(e1,cases,edef) ->
-			branching := true;
-			let cases = List.map (fun (el,e) -> el,loop true e) cases in
-			let edef = Option.map (loop true) edef in
-			{e with eexpr = TSwitch(e1,cases,edef)}
-		| TBlock [e1] ->
-			loop complex e1
-		| TBlock el ->
-			begin match List.rev el with
-			| e1 :: el ->
-				let e1 = loop true e1 in
-				let e = {e with eexpr = TBlock (List.rev (e1 :: el))} in
-				{e with eexpr = TMeta((Meta.MergeBlock,[],e.epos),e)}
-			| [] ->
-				f e
-			end
-		| TTry(e1,catches) ->
-			branching := true;
-			let e1 = loop true e1 in
-			let catches = List.map (fun (v,e) -> v,loop true e) catches in
-			{e with eexpr = TTry(e1,catches)}
-		| TMeta(m,e1) ->
-			{e with eexpr = TMeta(m,loop complex e1)}
-		| TParenthesis e1 ->
-			{e with eexpr = TParenthesis (loop complex e1)}
-		| TBreak | TContinue | TThrow _ | TReturn _ ->
-			if not allow_control_flow then raise Exit;
-			e
-		| _ ->
-			if not complex then raise Exit;
-			f e
-	in
-	let e = loop false e in
-	e,!efinal
-
-let can_throw e =
-	let rec loop e = match e.eexpr with
-		| TConst _ | TLocal _ | TTypeExpr _ | TFunction _ | TBlock _ -> ()
-		| TCall _ | TNew _ | TThrow _ | TCast(_,Some _) -> raise Exit
-		| TField _ | TArray _ -> raise Exit (* sigh *)
-		| _ -> Type.iter loop e
-	in
-	try
-		loop e; false
-	with Exit ->
-		true
-
-let rec can_be_inlined e = match e.eexpr with
-	| TConst _ -> true
-	| TParenthesis e1 | TMeta(_,e1) -> can_be_inlined e1
-	| _ -> false
-
-let target_handles_unops com = match com.platform with
-	| Lua | Python -> false
-	| _ -> true
-
-let target_handles_assign_ops com = match com.platform with
-	| Lua -> false
-	| _ -> true
-
-let rec can_be_used_as_value com e =
-	let rec loop e = match e.eexpr with
-		| TBlock [e] -> loop e
-		| TBlock _ | TSwitch _ | TTry _ -> raise Exit
-		| TCall({eexpr = TConst (TString "phi")},_) -> raise Exit
-		(* | TCall _ | TNew _ when (match com.platform with Cpp | Php -> true | _ -> false) -> raise Exit *)
-		| TReturn _ | TThrow _ | TBreak | TContinue -> raise Exit
-		| TUnop((Increment | Decrement),_,_) when not (target_handles_unops com) -> raise Exit
-		| TNew _ when com.platform = Php -> raise Exit
-		| TFunction _ -> ()
-		| _ -> Type.iter loop e
-	in
-	try
-		loop e;
-		true
-	with Exit ->
-		false
-
-let has_pure_meta meta = Meta.has Meta.Pure meta
-
-let is_pure c cf = has_pure_meta c.cl_meta || has_pure_meta cf.cf_meta
-
-let wrap_meta s e =
-	mk (TMeta((Meta.Custom s,[],e.epos),e)) e.etype e.epos
-
-let rec expr_eq e1 e2 = match e1.eexpr,e2.eexpr with
-	| TConst ct1,TConst ct2 -> ct1 = ct2
-	| _ -> false
-
-let is_unbound v =
-	Meta.has Meta.Unbound v.v_meta
-
-let is_really_unbound v =
-	v.v_name <> "`trace" && is_unbound v
-
-let r = Str.regexp "^\\([A-Za-z0-9_]\\)+$"
-let is_unbound_call_that_might_have_side_effects v el = match v.v_name,el with
-	| "__js__",[{eexpr = TConst (TString s)}] when Str.string_match r s 0 -> false
-	| _ -> true
-
-let is_ref_type = function
-	| TType({t_path = ["cs"],("Ref" | "Out")},_) -> true
-	| TAbstract({a_path=["hl";"types"],"Ref"},_) -> true
-	| _ -> false
-
-let type_change_ok com t1 t2 =
-	if t1 == t2 then
-		true
-	else begin
-		let rec map t = match t with
-			| TMono r -> (match !r with None -> t_dynamic | Some t -> map t)
-			| _ -> Type.map map t
-		in
-		let t1 = map t1 in
-		let t2 = map t2 in
-		let rec is_nullable_or_whatever = function
-			| TMono r ->
-				(match !r with None -> false | Some t -> is_nullable_or_whatever t)
-			| TType ({ t_path = ([],"Null") },[_]) ->
-				true
-			| TLazy f ->
-				is_nullable_or_whatever (!f())
-			| TType (t,tl) ->
-				is_nullable_or_whatever (apply_params t.t_params tl t.t_type)
-			| TFun _ ->
-				false
-			| TInst ({ cl_kind = KTypeParameter _ },_) ->
-				false
-			| TAbstract (a,_) when Meta.has Meta.CoreType a.a_meta ->
-				not (Meta.has Meta.NotNull a.a_meta)
-			| TAbstract (a,tl) ->
-				not (Meta.has Meta.NotNull a.a_meta) && is_nullable_or_whatever (apply_params a.a_params tl a.a_this)
-			| _ ->
-				true
-		in
-		(* Check equality again to cover cases where TMono became t_dynamic *)
-		t1 == t2 || match follow t1,follow t2 with
-			| TDynamic _,_ | _,TDynamic _ -> false
-			| _ ->
-				if com.config.pf_static && is_nullable_or_whatever t1 <> is_nullable_or_whatever t2 then false
-				else type_iseq t1 t2
-	end
-
-let dynarray_map f d =
-	DynArray.iteri (fun i e -> DynArray.unsafe_set d i (f e)) d
-
-let dynarray_mapi f d =
-	DynArray.iteri (fun i e -> DynArray.unsafe_set d i (f i e)) d
-
-module Config = struct
-	type t = {
-		optimize : bool;
-		const_propagation : bool;
-		copy_propagation : bool;
-		code_motion : bool;
-		local_dce : bool;
-		fusion : bool;
-		purity_inference : bool;
-		unreachable_code : bool;
-		dot_debug : bool;
-	}
-
-	let flag_const_propagation = "const_propagation"
-	let flag_copy_propagation = "copy_propagation"
-	let flag_code_motion = "code_motion"
-	let flag_local_dce = "local_dce"
-	let flag_fusion = "fusion"
-	let flag_purity_inference = "purity_inference"
-	let flag_unreachable_code = "unreachable_code"
-	let flag_ignore = "ignore"
-	let flag_dot_debug = "dot_debug"
-
-	let has_analyzer_option meta s =
-		try
-			let rec loop ml = match ml with
-				| (Meta.Analyzer,el,_) :: ml ->
-					if List.exists (fun (e,p) ->
-						match e with
-							| EConst(Ident s2) when s = s2 -> true
-							| _ -> false
-					) el then
-						true
-					else
-						loop ml
-				| _ :: ml ->
-					loop ml
-				| [] ->
-					false
-			in
-			loop meta
-		with Not_found ->
-			false
-
-	let is_ignored meta =
-		try
-			let rec loop ml = match ml with
-				| (Meta.Analyzer,el,_) :: ml ->
-					if List.exists (fun (e,p) ->
-						match e with
-							| EConst(Ident s2) when flag_ignore = s2 -> true
-							| _ -> false
-					) el then
-						true
-					else
-						loop ml
-				| _ :: ml ->
-					loop ml
-				| [] ->
-					false
-			in
-			loop meta
-		with Not_found ->
-			false
-
-	let get_base_config com =
-		{
-			optimize = not (Common.defined com Define.NoAnalyzer);
-			const_propagation = not (Common.raw_defined com "analyzer-no-const-propagation");
-			copy_propagation = not (Common.raw_defined com "analyzer-no-copy-propagation");
-			code_motion = Common.raw_defined com "analyzer-code-motion";
-			local_dce = not (Common.raw_defined com "analyzer-no-local-dce");
-			fusion = not (Common.raw_defined com "analyzer-no-fusion") && (match com.platform with Flash | Java -> false | _ -> true);
-			purity_inference = not (Common.raw_defined com "analyzer-no-purity-inference");
-			unreachable_code = (Common.raw_defined com "analyzer-unreachable-code");
-			dot_debug = false;
-		}
-
-	let update_config_from_meta config meta =
-		List.fold_left (fun config meta -> match meta with
-			| (Meta.Analyzer,el,_) ->
-				List.fold_left (fun config e -> match fst e with
-					| EConst (Ident s) when s = "no_" ^ flag_const_propagation -> { config with const_propagation = false}
-					| EConst (Ident s) when s = flag_const_propagation -> { config with const_propagation = true}
-					| EConst (Ident s) when s = "no_" ^ flag_copy_propagation -> { config with copy_propagation = false}
-					| EConst (Ident s) when s = flag_copy_propagation -> { config with copy_propagation = true}
-					| EConst (Ident s) when s = "no_" ^ flag_code_motion -> { config with code_motion = false}
-					| EConst (Ident s) when s = flag_code_motion -> { config with code_motion = true}
-					| EConst (Ident s) when s = "no_" ^ flag_local_dce -> { config with local_dce = false}
-					| EConst (Ident s) when s = flag_local_dce -> { config with local_dce = true}
-					| EConst (Ident s) when s = "no_" ^ flag_fusion -> { config with fusion = false}
-					| EConst (Ident s) when s = flag_fusion -> { config with fusion = true}
-					| EConst (Ident s) when s = "no_" ^ flag_purity_inference -> { config with purity_inference = false}
-					| EConst (Ident s) when s = flag_purity_inference -> { config with purity_inference = true}
-					| EConst (Ident s) when s = "no_" ^ flag_unreachable_code -> { config with unreachable_code = false}
-					| EConst (Ident s) when s = flag_unreachable_code -> { config with unreachable_code = true}
-					| EConst (Ident s) when s = flag_dot_debug -> {config with dot_debug = true}
-					| _ -> config
-				) config el
-			| (Meta.HasUntyped,_,_) ->
-				{config with optimize = false}
-			| _ ->
-				config
-		) config meta
-
-	let get_class_config com c =
-		let config = get_base_config com in
-		update_config_from_meta config c.cl_meta
-
-	let get_field_config com c cf =
-		let config = get_class_config com c in
-		update_config_from_meta config cf.cf_meta
-end
-
-(*
-	This module rewrites some expressions to reduce the amount of special cases for subsequent analysis. After analysis
-	it restores some of these expressions back to their original form.
-
-	The following expressions are removed from the AST after `apply` has run:
-	- OpBoolAnd and OpBoolOr binary operations are rewritten to TIf
-	- OpAssignOp on a variable is rewritten to OpAssign
-	- Prefix increment/decrement operations are rewritten to OpAssign
-	- Postfix increment/decrement operations are rewritten to a TBlock with OpAssign and OpAdd/OpSub
-	- `do {} while(true)` is rewritten to `while(true) {}`
-	- TWhile expressions are rewritten to `while (true)` with appropriate conditional TBreak
-	- TFor is rewritten to TWhile
-*)
-module TexprFilter = struct
-	let apply com e =
-		let rec loop e = match e.eexpr with
-		| TBinop(OpBoolAnd | OpBoolOr as op,e1,e2) ->
-			let e_then = e2 in
-			let e_if,e_else = if op = OpBoolOr then
-				mk (TUnop(Not,Prefix,e1)) com.basic.tbool e.epos,mk (TConst (TBool(true))) com.basic.tbool e.epos
-			else
-				e1,mk (TConst (TBool(false))) com.basic.tbool e.epos
-			in
-			loop (mk (TIf(e_if,e_then,Some e_else)) e.etype e.epos)
-		| TBinop(OpAssignOp op,({eexpr = TLocal _} as e1),e2) ->
-			let e = {e with eexpr = TBinop(op,e1,e2)} in
-			loop {e with eexpr = TBinop(OpAssign,e1,e)}
-		| TUnop((Increment | Decrement as op),flag,({eexpr = TLocal _} as e1)) ->
-			let e_one = mk (TConst (TInt (Int32.of_int 1))) com.basic.tint e1.epos in
-			let e = {e with eexpr = TBinop(OpAssignOp (if op = Increment then OpAdd else OpSub),e1,e_one)} in
-			let e = if flag = Prefix then
-				e
-			else
-				mk (TBlock [
-					{e with eexpr = TBinop(OpAssignOp (if op = Increment then OpAdd else OpSub),e1,e_one)};
-					{e with eexpr = TBinop((if op = Increment then OpSub else OpAdd),e1,e_one)};
-				]) e.etype e.epos
-			in
-			loop e
-		| TWhile(e1,e2,DoWhile) when is_true_expr e1 ->
-			loop {e with eexpr = TWhile(e1,e2,NormalWhile)}
-		| TWhile(e1,e2,flag) when not (is_true_expr e1) ->
-			let p = e.epos in
-			let e_break = mk TBreak t_dynamic p in
-			let e_not = mk (TUnop(Not,Prefix,Codegen.mk_parent e1)) e1.etype e1.epos in
-			let e_if eo = mk (TIf(e_not,e_break,eo)) com.basic.tvoid p in
-			let rec map_continue e = match e.eexpr with
-				| TContinue ->
-					Texpr.duplicate_tvars (e_if (Some e))
-				| TWhile _ | TFor _ ->
-					e
-				| _ ->
-					Type.map_expr map_continue e
-			in
-			let e2 = if flag = NormalWhile then e2 else map_continue e2 in
-			let e_if = e_if None in
-			let e_block = if flag = NormalWhile then Type.concat e_if e2 else Type.concat e2 e_if in
-			let e_true = mk (TConst (TBool true)) com.basic.tbool p in
-			let e = mk (TWhile(Codegen.mk_parent e_true,e_block,NormalWhile)) e.etype p in
-			loop e
-		| TFor(v,e1,e2) ->
-			let v' = alloc_var "tmp" e1.etype in
-			let ev' = mk (TLocal v') e1.etype e1.epos in
-			let ehasnext = mk (TField(ev',quick_field e1.etype "hasNext")) (tfun [] com.basic.tbool) e1.epos in
-			let ehasnext = mk (TCall(ehasnext,[])) com.basic.tbool ehasnext.epos in
-			let enext = mk (TField(ev',quick_field e1.etype "next")) (tfun [] v.v_type) e1.epos in
-			let enext = mk (TCall(enext,[])) v.v_type e1.epos in
-			let eassign = mk (TVar(v,Some enext)) com.basic.tvoid e.epos in
-			let ebody = Type.concat eassign e2 in
-			let e = mk (TBlock [
-				mk (TVar (v',Some e1)) com.basic.tvoid e1.epos;
-				mk (TWhile((mk (TParenthesis ehasnext) ehasnext.etype ehasnext.epos),ebody,NormalWhile)) com.basic.tvoid e1.epos;
-			]) com.basic.tvoid e.epos in
-			loop e
-		| _ ->
-			Type.map_expr loop e
-		in
-		loop e
-end
-
-module Fusion = struct
-
-	type interference_kind =
-		| IKVarMod of tvar list
-		| IKSideEffect
-		| IKNone
-
-	let get_interference_kind e =
-		let vars = ref [] in
-		let rec loop e = match e.eexpr with
-			| TMeta((Meta.Pure,_,_),_) ->
-				()
-			| TUnop((Increment | Decrement),_,{eexpr = TLocal v}) ->
-				vars := v :: !vars
-			| TBinop((OpAssign | OpAssignOp _),{eexpr = TLocal v},e2) ->
-				vars := v :: !vars;
-				loop e2
-			| TBinop((OpAssign | OpAssignOp _),_,_) | TUnop((Increment | Decrement),_,_) ->
-				raise Exit
-			| TCall({eexpr = TLocal v},el) when not (is_unbound_call_that_might_have_side_effects v el) ->
-				List.iter loop el
-			| TCall({eexpr = TField(_,FStatic(c,cf))},el) when is_pure c cf ->
-				List.iter loop el
-			| TNew(c,_,el) when (match c.cl_constructor with Some cf when is_pure c cf -> true | _ -> false) ->
-				List.iter loop el;
-			| TCall _ | TNew _ ->
-				raise Exit
-			| _ ->
-				Type.iter loop e
-		in
-		try
-			loop e;
-			begin match !vars with
-				| [] -> IKNone
-				| vars -> IKVarMod vars
-			end
-		with Exit ->
-			IKSideEffect
-
-	let apply com config e =
-		let rec block_element acc el = match el with
-			| {eexpr = TBinop((OpAssign | OpAssignOp _),_,_) | TUnop((Increment | Decrement),_,_)} as e1 :: el ->
-				block_element (e1 :: acc) el
-			| {eexpr = TLocal _} as e1 :: el when not config.Config.local_dce ->
-				block_element (e1 :: acc) el
-			(* no-side-effect *)
-			| {eexpr = TEnumParameter _ | TFunction _ | TConst _ | TTypeExpr _ | TLocal _} :: el ->
-				block_element acc el
-			(* no-side-effect composites *)
-			| {eexpr = TParenthesis e1 | TMeta(_,e1) | TCast(e1,None) | TField(e1,_) | TUnop(_,_,e1)} :: el ->
-				block_element acc (e1 :: el)
-			| {eexpr = TArray(e1,e2) | TBinop(_,e1,e2)} :: el ->
-				block_element acc (e1 :: e2 :: el)
-			| {eexpr = TArrayDecl el1 | TCall({eexpr = TField(_,FEnum _)},el1)} :: el2 -> (* TODO: check e1 of FEnum *)
-				block_element acc (el1 @ el2)
-			| {eexpr = TObjectDecl fl} :: el ->
-				block_element acc ((List.map snd fl) @ el)
-			| {eexpr = TIf(e1,{eexpr = TBlock []},(Some {eexpr = TBlock []} | None))} :: el ->
-				block_element acc (e1 :: el)
-			| {eexpr = TBlock [e1]} :: el ->
-				block_element acc (e1 :: el)
-			| {eexpr = TBlock []} :: el ->
-				block_element acc el
-			| e1 :: el ->
-				block_element (e1 :: acc) el
-			| [] ->
-				acc
-		in
-		let changed = ref false in
-		let var_uses = ref IntMap.empty in
-		let var_writes = ref IntMap.empty in
-		let get_num_uses v =
-			try IntMap.find v.v_id !var_uses with Not_found -> 0
-		in
-		let get_num_writes v =
-			try IntMap.find v.v_id !var_writes with Not_found -> 0
-		in
-		let change map v delta =
-			map := IntMap.add v.v_id ((try IntMap.find v.v_id !map with Not_found -> 0) + delta) !map;
-		in
-		let change_num_uses v delta =
-			change var_uses v delta
-		in
-		let change_num_writes v delta =
-			change var_writes v delta
-		in
-		let rec loop e = match e.eexpr with
-			| TLocal v ->
-				change_num_uses v 1;
-			| TBinop(OpAssign,{eexpr = TLocal v},e2) ->
-				change_num_writes v 1;
-				loop e2
-			| _ ->
-				Type.iter loop e
-		in
-		loop e;
-		let can_be_fused v e =
-			let b = get_num_uses v <= 1 && get_num_writes v = 0 && can_be_used_as_value com e && (Meta.has Meta.CompilerGenerated v.v_meta || config.Config.optimize && config.Config.fusion && type_change_ok com v.v_type e.etype && v.v_extra = None) in
-			(* let st = s_type (print_context()) in *)
-			(* if e.epos.pfile = "src/Main.hx" then print_endline (Printf.sprintf "%s: %i %i %b %s %s (%b %b %b %b %b) -> %b" v.v_name (get_num_uses v) (get_num_writes v) (can_be_used_as_value com e) (st v.v_type) (st e.etype) (Meta.has Meta.CompilerGenerated v.v_meta) config.Config.optimize config.Config.fusion (type_change_ok com v.v_type e.etype) (v.v_extra = None) b); *)
-			b
-		in
-		let rec fuse acc el = match el with
-			| ({eexpr = TVar(v1,None)} as e1) :: {eexpr = TBinop(OpAssign,{eexpr = TLocal v2},e2)} :: el when v1 == v2 ->
-				changed := true;
-				let e1 = {e1 with eexpr = TVar(v1,Some e2)} in
-				change_num_writes v1 (-1);
-				fuse (e1 :: acc) el
-			| ({eexpr = TVar(v1,None)} as e1) :: ({eexpr = TIf(eif,_,Some _)} as e2) :: el when can_be_used_as_value com e2 && (match com.platform with Php -> false | Cpp when not (Common.defined com Define.Cppia) -> false | _ -> true) ->
-				begin try
-					let i = ref 0 in
-					let check_assign e = match e.eexpr with
-						| TBinop(OpAssign,{eexpr = TLocal v2},e2) when v1 == v2 -> incr i; e2
-						| _ -> raise Exit
-					in
-					let e,_ = map_values ~allow_control_flow:false check_assign e2 in
-					let e = match follow e.etype with
-						| TAbstract({a_path=[],"Void"},_) -> {e with etype = v1.v_type}
-						| _ -> e
-					in
-					let e1 = {e1 with eexpr = TVar(v1,Some e)} in
-					changed := true;
-					change_num_writes v1 (- !i);
-					fuse (e1 :: acc) el
-				with Exit ->
-					fuse (e1 :: acc) (e2 :: el)
-				end
-			| ({eexpr = TVar(v1,Some e1)} as ev) :: e2 :: el when can_be_fused v1 e1 ->
-				let found = ref false in
-				let affected = ref false in
-				let ik1 = get_interference_kind e1 in
-				let check_interference e2 =
-					let check ik e2 = match ik with
-						| IKNone -> ()
-						| IKSideEffect -> (* TODO: Could this miss a IKVarMod case? *)
-							let rec loop e = match e.eexpr with
-								| TMeta((Meta.Pure,_,_),_) ->
-									()
-								| TField _ when Optimizer.is_affected_type e.etype ->
-									raise Exit
-								| TCall({eexpr = TField(_,FStatic(c,cf))},el) when is_pure c cf ->
-									List.iter loop el
-								| TNew(c,_,el) when (match c.cl_constructor with Some cf when is_pure c cf -> true | _ -> false) ->
-									List.iter loop el
-								| TCall _ | TNew _ | TBinop((OpAssign | OpAssignOp _),_,_) | TUnop((Increment | Decrement),_,_) ->
-									raise Exit
-								| _ ->
-									Type.iter loop e
-							in
-							loop e2
-						| IKVarMod vl ->
-							let rec loop e = match e.eexpr with
-								| TLocal v when List.exists (fun v' -> v == v') vl -> raise Exit
-								| _ -> Type.iter loop e
-							in
-							loop e2
-					in
-					try
-						check ik1 e2;
-						check (get_interference_kind e2) e1
-					with Exit -> match com.platform with
-						| Cpp when not (Common.defined com Define.Cppia) -> raise Exit
-						| Php -> raise Exit (* They don't define evaluation order, so let's exit *)
-						| _ -> affected := true;
-				in
-				let rec replace e =
-					let e = match e.eexpr with
-						| TWhile _ | TFunction _ ->
-							e
-						| TIf(e1,e2,eo) ->
-							let e1 = replace e1 in
-							{e with eexpr = TIf(e1,e2,eo)}
-						| TSwitch(e1,cases,edef) ->
-							let e1 = replace e1 in
-							{e with eexpr = TSwitch(e1,cases,edef)}
-						| TLocal v2 when v1 == v2 && not !affected ->
-							found := true;
-							e1
-						| TBinop((OpAssign | OpAssignOp _ as op),({eexpr = TArray(e1,e2)} as ea),e3) ->
-							let e1 = replace e1 in
-							let e2 = replace e2 in
-							let ea = {ea with eexpr = TArray(e1,e2)} in
-							let e3 = replace e3 in
-							{e with eexpr = TBinop(op,ea,e3)}
-						| TBinop((OpAssign | OpAssignOp _ as op),e1,e2) ->
-							let e2 = replace e2 in
-							let e1 = match e1.eexpr with TLocal _ -> e1 | _ -> replace e1 in
-							{e with eexpr = TBinop(op,e1,e2)}
-						| TUnop((Increment | Decrement),_,{eexpr = TLocal _}) ->
-							e
-						| TCall({eexpr = TLocal v},_) when is_really_unbound v ->
-							e
-						| TCall(e1,el) when com.platform = Neko ->
-							(* Neko has this reversed at the moment (issue #4787) *)
-							let el = List.map replace el in
-							let e1 = replace e1 in
-							{e with eexpr = TCall(e1,el)}
-						| _ ->
-							Type.map_expr replace e
-					in
-					check_interference e;
-					e
-				in
-				begin try
-					let e = replace e2 in
-					if not !found then raise Exit;
-					changed := true;
-					change_num_uses v1 (-1);
-					fuse (e :: acc) el
-				with Exit ->
-					fuse (ev :: acc) (e2 :: el)
-				end
-			| {eexpr = TUnop((Increment | Decrement as op,Prefix,({eexpr = TLocal v} as ev)))} as e1 :: e2 :: el ->
-				begin try
-					let e2,f = match e2.eexpr with
-						| TReturn (Some e2) -> e2,(fun e -> {e2 with eexpr = TReturn (Some e)})
-						| TBinop(OpAssign,e21,e22) -> e22,(fun e -> {e2 with eexpr = TBinop(OpAssign,e21,e)})
-						| TVar(v,Some e2) -> e2,(fun e -> {e2 with eexpr = TVar(v,Some e)})
-						| _ -> raise Exit
-					in
-					let ops_match op1 op2 = match op1,op2 with
-						| Increment,OpSub
-						| Decrement,OpAdd ->
-							true
-						| _ ->
-							false
-					in
-					begin match e2.eexpr with
-						| TBinop(op2,{eexpr = TLocal v2},{eexpr = TConst (TInt i32)}) when v == v2 && Int32.to_int i32 = 1 && ops_match op op2 ->
-							changed := true;
-							change_num_uses v2 (-1);
-							let e = (f {e1 with eexpr = TUnop(op,Postfix,ev)}) in
-							fuse (e :: acc) el
-						| TLocal v2 when v == v2 ->
-							changed := true;
-							change_num_uses v2 (-1);
-							let e = (f {e1 with eexpr = TUnop(op,Prefix,ev)}) in
-							fuse (e :: acc) el
-						| _ ->
-							raise Exit
-					end
-				with Exit ->
-					fuse (e1 :: acc) (e2 :: el)
-				end
-			| e1 :: el ->
-				fuse (e1 :: acc) el
-			| [] ->
-				acc
-		in
-		let rec loop e = match e.eexpr with
-			| TBlock el ->
-				let el = List.map loop el in
-				(* fuse flips element order, but block_element doesn't care and flips it back *)
-				let el = fuse [] el in
-				let el = block_element [] el in
-				let rec fuse_loop el =
-					changed := false;
-					let el = fuse [] el in
-					let el = block_element [] el in
-					if !changed then fuse_loop el else el
-				in
-				let el = fuse_loop el in
-				{e with eexpr = TBlock el}
-			| TCall({eexpr = TLocal v},_) when is_really_unbound v ->
-				e
-			| _ ->
-				Type.map_expr loop e
-		in
-		let e = loop e in
-		e
-end
-
-(*
-	A BasicBlock represents a node in the control flow. It has expression elements similar to TBlock in the AST,
-	but also holds additional information related to control flow and variables.
-
-	Basic blocks are created whenever it is relevant for control flow. They differ from TBlock in that only their
-	final element can be a control flow expression (the terminator). As a consequence, a given TBlock is split up
-	into several basic blocks when control flow expressions are encountered.
-*)
-module BasicBlock = struct
-	type block_kind =
-		| BKRoot          (* The unique root block of the graph *)
-		| BKNormal        (* A normal block *)
-		| BKFunctionBegin (* Entry block of a function *)
-		| BKFunctionEnd   (* Exit block of a function *)
-		| BKSub           (* A sub block *)
-		| BKConditional   (* A "then", "else" or "case" block *)
-		| BKLoopHead      (* Header block of a loop *)
-		| BKException     (* Relay block for exceptions *)
-		| BKUnreachable   (* The unique unreachable block *)
-
-	type cfg_edge_Flag =
-		| FlagExecutable      (* Used by constant propagation to handle live edges *)
-		| FlagDce             (* Used by DCE to keep track of handled edges *)
-		| FlagCodeMotion      (* Used by code motion to track handled edges *)
-		| FlagCopyPropagation (* Used by copy propagation to track handled eges *)
-
-	type cfg_edge_kind =
-		| CFGGoto                (* An unconditional branch *)
-		| CFGFunction            (* Link to a function *)
-		| CFGMaybeThrow          (* The block may or may not throw an exception *)
-		| CFGCondBranch of texpr (* A conditional branch *)
-		| CFGCondElse            (* A conditional alternative (else,default) *)
-
-	and cfg_edge = {
-		cfg_from : t;                           (* The source block *)
-		cfg_to : t;                             (* The target block *)
-		cfg_kind : cfg_edge_kind;               (* The edge kind *)
-		mutable cfg_flags : cfg_edge_Flag list; (* Edge flags *)
-	}
-
-	and syntax_edge =
-		| SEIfThen of t * t                                (* `if` with "then" and "next" *)
-		| SEIfThenElse of t * t * t * Type.t               (* `if` with "then", "else" and "next" *)
-		| SESwitch of (texpr list * t) list * t option * t (* `switch` with cases, "default" and "next" *)
-		| SETry of t * (tvar * t) list * t                 (* `try` with catches and "next" *)
-		| SEWhile of t * t                                 (* `while` with "body" and "next" *)
-		| SESubBlock of t * t                              (* "sub" with "next" *)
-		| SEMerge of t                                     (* Merge to same block *)
-		| SEEnd                                            (* End of syntax *)
-		| SENone                                           (* No syntax exit *)
-
-	and t = {
-		bb_id : int;                          (* The unique ID of the block *)
-		bb_type : Type.t;                     (* The block type *)
-		bb_pos : pos;                         (* The block position *)
-		bb_kind : block_kind;                 (* The block kind *)
-		mutable bb_closed : bool;             (* Whether or not the block has been closed *)
-		(* elements *)
-		bb_el : texpr DynArray.t;             (* The block expressions *)
-		bb_phi : texpr DynArray.t;            (* SSA-phi expressions *)
-		(* relations *)
-		mutable bb_outgoing : cfg_edge list;  (* Outgoing edges *)
-		mutable bb_incoming : cfg_edge list;  (* Incoming edges *)
-		mutable bb_dominator : t;             (* The block's dominator *)
-		mutable bb_dominated : t list;        (* The dominated blocks *)
-		mutable bb_df : t list;               (* The dominance frontier *)
-		mutable bb_syntax_edge : syntax_edge; (* The syntactic edge *)
-		mutable bb_loop_groups : int list;    (* The loop groups this block belongs to *)
-		mutable bb_scopes : int list;         (* The scopes this block belongs to *)
-		(* variables *)
-		mutable bb_var_writes : tvar list;    (* List of assigned variables *)
-	}
-
-	let s_block_kind = function
-		| BKRoot -> "BKRoot"
-		| BKNormal -> "BKNormal"
-		| BKFunctionBegin -> "BKFunctionBegin"
-		| BKFunctionEnd -> "BKFunctionEnd"
-		| BKSub -> "BKSub"
-		| BKConditional -> "BKConditional"
-		| BKLoopHead -> "BKLoopHead"
-		| BKException -> "BKException"
-		| BKUnreachable -> "BKUnreachable"
-
-	let has_flag edge flag =
-		List.mem flag edge.cfg_flags
-
-	let _create id kind scopes t p =
-		let rec bb = {
-			bb_kind = kind;
-			bb_id = id;
-			bb_type = t;
-			bb_pos = p;
-			bb_closed = false;
-			bb_el = DynArray.create();
-			bb_phi = DynArray.create();
-			bb_outgoing = [];
-			bb_incoming = [];
-			bb_dominator = bb;
-			bb_dominated = [];
-			bb_df = [];
-			bb_syntax_edge = SENone;
-			bb_loop_groups = [];
-			bb_var_writes = [];
-			bb_scopes = scopes;
-		} in
-		bb
-
-	let in_scope bb bb' = match bb'.bb_scopes with
-		| [] -> error (Printf.sprintf "Scope-less block (kind: %s)" (s_block_kind bb'.bb_kind)) bb'.bb_pos
-		| scope :: _ -> List.mem scope bb.bb_scopes
-end
-
-(*
-	A Graph contains all relevant information for a given method. It is built from the field expression
-	and then refined in subsequent modules such as Ssa.
-*)
-module Graph = struct
-	open BasicBlock
-
-	type texpr_lookup = BasicBlock.t * bool * int
-	type tfunc_info = BasicBlock.t * Type.t * pos * tfunc
-	type var_write = BasicBlock.t list
-
-	type var_info = {
-		vi_var : tvar;                            (* The variable itself *)
-		vi_extra : tvar_extra;                    (* The original v_extra *)
-		vi_bb_declare : BasicBlock.t;             (* The block where this variable was declared *)
-		mutable vi_origin : tvar;                 (* The origin variable of this variable *)
-		mutable vi_writes : var_write;            (* A list of blocks that assign to this variable *)
-		mutable vi_value : texpr_lookup option;   (* The value of this variable, if known *)
-		mutable vi_ssa_edges : texpr_lookup list; (* The expressions this variable influences *)
-		mutable vi_reaching_def : tvar option;    (* The current reaching definition variable of this variable *)
-	}
-
-	type t = {
-		mutable g_root : BasicBlock.t;             (* The unique root block *)
-		mutable g_exit : BasicBlock.t;             (* The unique exit block *)
-		mutable g_unreachable : BasicBlock.t;      (* The unique unreachable block *)
-		mutable g_functions : tfunc_info IntMap.t; (* A map of functions, indexed by their block IDs *)
-		mutable g_nodes : BasicBlock.t IntMap.t;   (* A map of all blocks *)
-		mutable g_cfg_edges : cfg_edge list;       (* A list of all CFG edges *)
-		g_var_infos : var_info DynArray.t;         (* A map of variable information *)
-		mutable g_loops : BasicBlock.t IntMap.t;   (* A map containing loop information *)
-	}
-
-	let create_var_info g bb v =
-		let vi = {
-			vi_var = v;
-			vi_extra = v.v_extra;
-			vi_bb_declare = bb;
-			vi_origin = v;
-			vi_writes = [];
-			vi_value = None;
-			vi_ssa_edges = [];
-			vi_reaching_def = None;
-		} in
-		DynArray.add g.g_var_infos vi;
-		let i = DynArray.length g.g_var_infos - 1 in
-		v.v_extra <- Some([],Some (mk (TConst (TInt (Int32.of_int i))) t_dynamic null_pos))
-
-	let get_var_info g v = match v.v_extra with
-		| Some(_,Some {eexpr = TConst (TInt i32)}) -> DynArray.get g.g_var_infos (Int32.to_int i32)
-		| _ -> assert false
-
-	(* edges *)
-
-	let set_syntax_edge g bb se =
-		bb.bb_syntax_edge <- se
-
-	let get_syntax_edge g bb =
-		bb.bb_syntax_edge
-
-	let add_cfg_edge g bb_from bb_to kind =
-		if bb_from != g.g_unreachable then begin
-			let edge = { cfg_from = bb_from; cfg_to = bb_to; cfg_kind = kind; cfg_flags = [] } in
-			g.g_cfg_edges <- edge :: g.g_cfg_edges;
-			bb_from.bb_outgoing <- edge :: bb_from.bb_outgoing;
-			bb_to.bb_incoming <- edge :: bb_to.bb_incoming;
-		end
-
-	let add_ssa_edge g v bb is_phi i =
-		let vi = get_var_info g v in
-		vi.vi_ssa_edges <- (bb,is_phi,i) :: vi.vi_ssa_edges
-
-	(* nodes *)
-
-	let add_function g tf t p bb =
-		g.g_functions <- IntMap.add bb.bb_id (bb,t,p,tf) g.g_functions
-
-	let alloc_id =
-		let r = ref 1 in
-		(fun () ->
-			incr r;
-			!r
-		)
-
-	let create_node g kind scopes bb_dom t p =
-		let bb = BasicBlock._create (alloc_id()) kind scopes t p in
-		bb.bb_dominator <- bb_dom;
-		bb_dom.bb_dominated <- bb :: bb_dom.bb_dominated;
-		g.g_nodes <- IntMap.add bb.bb_id bb g.g_nodes;
-		bb
-
-	let close_node g bb =
-		if bb.bb_id > 0 then begin
-			assert(not bb.bb_closed);
-			bb.bb_closed <- true
-		end
-
-	let iter_dom_tree g f =
-		let rec loop bb =
-			f bb;
-			List.iter loop bb.bb_dominated
-		in
-		loop g.g_root
-
-	(* expressions *)
-
-	let add_texpr g bb e =
-		DynArray.add bb.bb_el e
-
-	let get_texpr g bb is_phi i =
-		DynArray.get (if is_phi then bb.bb_phi else bb.bb_el) i
-
-	(* variables *)
-
-	let declare_var g v bb =
-		create_var_info g bb v
-
-	let add_var_def g bb v =
-		if bb.bb_id > 0 then begin
-			bb.bb_var_writes <- v :: bb.bb_var_writes;
-			let vi = get_var_info g v in
-			vi.vi_writes <- bb :: vi.vi_writes;
-		end
-
-	let set_var_value g v bb is_phi i =
-		(get_var_info g v).vi_value <- Some (bb,is_phi,i)
-
-	let get_var_value g v =
-		let value = (get_var_info g v).vi_value in
-		let bb,is_phi,i = match value with
-			| None -> raise Not_found
-			| Some l -> l
-		in
-		match (get_texpr g bb is_phi i).eexpr with
-		| TVar(_,Some e) | TBinop(OpAssign,_,e) -> e
-		| _ -> assert false
-
-	let add_var_origin g v v_origin =
-		(get_var_info g v).vi_origin <- v_origin
-
-	let get_var_origin g v =
-		(get_var_info g v).vi_origin
-
-	(* graph *)
-
-	let create t p =
-		let bb_root = BasicBlock._create 1 BKRoot [] t p; in
-		let bb_unreachable = BasicBlock._create 0 BKUnreachable [] t_dynamic null_pos in
-		{
-			g_root = bb_root;
-			g_exit = bb_unreachable;
-			g_unreachable = bb_unreachable;
-			g_functions = IntMap.empty;
-			g_nodes = IntMap.add bb_root.bb_id bb_root IntMap.empty;
-			g_cfg_edges = [];
-			g_var_infos = DynArray.create();
-			g_loops = IntMap.empty;
-		}
-
-	let calculate_df g =
-		List.iter (fun edge ->
-			let rec loop bb =
-				if bb != g.g_unreachable && bb != edge.cfg_to && bb != edge.cfg_to.bb_dominator then begin
-					if edge.cfg_to != g.g_exit then bb.bb_df <- edge.cfg_to :: bb.bb_df;
-					if bb.bb_dominator != bb then loop bb.bb_dominator
-				end
-			in
-			loop edge.cfg_from
-		) g.g_cfg_edges
-
-	let finalize g bb_exit =
-		g.g_exit <- bb_exit;
-		calculate_df g;
-end
-
-type analyzer_context = {
-	com : Common.context;
-	config : Config.t;
-	graph : Graph.t;
-	temp_var_name : string;
-	is_real_function : bool;
-	mutable entry : BasicBlock.t;
-	mutable has_unbound : bool;
-	mutable loop_counter : int;
-	mutable loop_stack : int list;
-	mutable scopes : int list;
-	mutable scope_depth : int;
-}
-
-(*
-	Transforms an expression to a graph, and a graph back to an expression. This module relies on TexprFilter being
-	run first.
-
-	The created graph is intact and can immediately be transformed back to an expression, or used for analysis first.
-*)
-module TexprTransformer = struct
-	open BasicBlock
-	open Graph
-
-	let rec func ctx bb tf t p =
-		let g = ctx.graph in
-		let create_node kind bb t p =
-			let bb = Graph.create_node g kind ctx.scopes bb t p in
-			bb.bb_loop_groups <- ctx.loop_stack;
-			bb
-		in
-		let bb_root = create_node BKFunctionBegin bb tf.tf_expr.etype tf.tf_expr.epos in
-		let bb_exit = create_node BKFunctionEnd bb_root tf.tf_expr.etype tf.tf_expr.epos in
-		List.iter (fun (v,_) ->
-			declare_var g v bb_root;
-			add_var_def g bb_root v
-		) tf.tf_args;
-		add_function g tf t p bb_root;
-		add_cfg_edge g bb bb_root CFGFunction;
-		let make_block_meta b =
-			let e = mk (TConst (TInt (Int32.of_int b.bb_id))) ctx.com.basic.tint b.bb_pos in
-			wrap_meta ":block" e
-		in
-		let bb_breaks = ref [] in
-		let bb_continue = ref None in
-		let b_try_stack = ref [] in
-		let begin_loop bb_loop_pre bb_continue' =
-			let old = !bb_breaks,!bb_continue in
-			bb_breaks := [];
-			bb_continue := Some bb_continue';
-			let id = ctx.loop_counter in
-			g.g_loops <- IntMap.add id bb_loop_pre g.g_loops;
-			ctx.loop_stack <- id :: ctx.loop_stack;
-			bb_continue'.bb_loop_groups <- id :: bb_continue'.bb_loop_groups;
-			ctx.loop_counter <- id + 1;
-			(fun () ->
-				let breaks = !bb_breaks in
-				bb_breaks := fst old;
-				bb_continue := snd old;
-				ctx.loop_stack <- List.tl ctx.loop_stack;
-				breaks;
-			)
-		in
-		let begin_try b =
-			b_try_stack := b :: !b_try_stack;
-			(fun () ->
-				b_try_stack := List.tl !b_try_stack
-			)
-		in
-		let increase_scope () =
-			ctx.scope_depth <- ctx.scope_depth + 1;
-			ctx.scopes <- ctx.scope_depth :: ctx.scopes;
-			(fun () ->
-				ctx.scopes <- List.tl ctx.scopes;
-			)
-		in
-		let add_terminator bb e =
-			add_texpr g bb e;
-			close_node g bb;
-			g.g_unreachable
-		in
-		let check_unbound_call v el =
-			if is_unbound_call_that_might_have_side_effects v el then ctx.has_unbound <- true
-		in
-		let rec value bb e = match e.eexpr with
-			| TLocal v ->
-				bb,e
-			| TBinop(OpAssign,({eexpr = TLocal v} as e1),e2) ->
-				block_element bb e,e1
-			| TBlock [e1] ->
-				value bb e1
-			| TBlock _ | TIf _ | TSwitch _ | TTry _ ->
-				bind_to_temp bb false e
-			| TCall({eexpr = TLocal v},el) when is_really_unbound v ->
-				check_unbound_call v el;
-				bb,e
-			| TCall(e1,el) ->
-				call bb e e1 el
-			| TBinop((OpAssign | OpAssignOp _) as op,e1,e2) ->
-				let bb,e2 = value bb e2 in
-				let bb,e1 = value bb e1 in
-				bb,{e with eexpr = TBinop(op,e1,e2)}
-			| TBinop(op,e1,e2) ->
-				let bb,e1,e2 = match ordered_value_list bb [e1;e2] with
-					| bb,[e1;e2] -> bb,e1,e2
-					| _ -> assert false
-				in
-				bb,{e with eexpr = TBinop(op,e1,e2)}
-			| TUnop(op,flag,e1) ->
-				let bb,e1 = value bb e1 in
-				bb,{e with eexpr = TUnop(op,flag,e1)}
-			| TArrayDecl el ->
-				let bb,el = ordered_value_list bb el in
-				bb,{e with eexpr = TArrayDecl el}
-			| TObjectDecl fl ->
-				let el = List.map snd fl in
-				let bb,el = ordered_value_list bb el in
-				bb,{e with eexpr = TObjectDecl (List.map2 (fun (s,_) e -> s,e) fl el)}
-			| TField({eexpr = TTypeExpr _},fa) ->
-				bb,e
-			| TField(e1,fa) ->
-				let bb,e1 = value bb e1 in
-				bb,{e with eexpr = TField(e1,fa)}
-			| TArray(e1,e2) ->
-				let bb,e1,e2 = match ordered_value_list bb [e1;e2] with
-					| bb,[e1;e2] -> bb,e1,e2
-					| _ -> assert false
-				in
-				bb,{e with eexpr = TArray(e1,e2)}
-			| TMeta(m,e1) ->
-				let bb,e1 = value bb e1 in
-				bb,{e with eexpr = TMeta(m,e1)}
-			| TParenthesis e1 ->
-				let bb,e1 = value bb e1 in
-				bb,{e with eexpr = TParenthesis e1}
-			| TCast(e1,mto) ->
-				let bb,e1 = value bb e1 in
-				bb,{e with eexpr = TCast(e1,mto)}
-			| TNew(c,tl,el) ->
-				let bb,el = ordered_value_list bb el in
-				bb,{e with eexpr = TNew(c,tl,el)}
-			| TEnumParameter(e1,ef,ei) ->
-				let bb,e1 = value bb e1 in
-				bb,{e with eexpr = TEnumParameter(e1,ef,ei)}
-			| TFunction tf ->
-				let bb_func,bb_func_end = func ctx bb tf e.etype e.epos in
-				let e_fun = mk (TConst (TString "fun")) t_dynamic p in
-				let econst = mk (TConst (TInt (Int32.of_int bb_func.bb_id))) ctx.com.basic.tint e.epos in
-				let ec = mk (TCall(e_fun,[econst])) t_dynamic p in
-				let bb_next = create_node BKNormal bb bb.bb_type bb.bb_pos in
-				add_cfg_edge g bb bb_next CFGGoto;
-				set_syntax_edge g bb (SEMerge bb_next);
-				close_node g bb;
-				add_cfg_edge g bb_func_end bb_next CFGGoto;
-				bb_next,ec
-			| TTypeExpr(TClassDecl {cl_kind = KAbstractImpl a}) when not (Meta.has Meta.RuntimeValue a.a_meta) ->
-				error "Cannot use abstract as value" e.epos
-			| TTypeExpr(TClassDecl c) ->
-				List.iter (fun cf -> if not (Meta.has Meta.MaybeUsed cf.cf_meta) then cf.cf_meta <- (Meta.MaybeUsed,[],cf.cf_pos) :: cf.cf_meta;) c.cl_ordered_statics;
-				bb,e
-			| TConst _ | TTypeExpr _ ->
-				bb,e
-			| TContinue | TBreak | TThrow _ | TReturn _ | TVar _ | TFor _ | TWhile _ ->
-				error "Cannot use this expression as value" e.epos
-		and ordered_value_list bb el =
-			let might_be_affected,collect_modified_locals = Optimizer.create_affection_checker() in
-			let rec can_be_optimized e = match e.eexpr with
-				| TBinop _ | TArray _ | TCall _ -> true
-				| TParenthesis e1 -> can_be_optimized e1
-				| _ -> false
-			in
-			let _,el = List.fold_left (fun (had_side_effect,acc) e ->
-				if had_side_effect then
-					(true,(might_be_affected e || Optimizer.has_side_effect e,can_be_optimized e,e) :: acc)
-				else begin
-					let had_side_effect = Optimizer.has_side_effect e in
-					if had_side_effect then collect_modified_locals e;
-					let opt = can_be_optimized e in
-					(had_side_effect || opt,(false,opt,e) :: acc)
-				end
-			) (false,[]) (List.rev el) in
-			let bb,values = List.fold_left (fun (bb,acc) (aff,opt,e) ->
-				let bb,value = if aff || opt then bind_to_temp bb aff e else value bb e in
-				bb,(value :: acc)
-			) (bb,[]) el in
-			bb,List.rev values
-		and bind_to_temp bb sequential e =
-			let rec loop fl e = match e.eexpr with
-				| TField(e1,fa) when (match extract_field fa with Some {cf_kind = Method MethNormal} -> true | _ -> false) ->
-					loop ((fun e' -> {e with eexpr = TField(e',fa)}) :: fl) e1
-				| _ ->
-					fl,e
-			in
-			let fl,e = loop [] e in
-			let v = alloc_var ctx.temp_var_name e.etype in
-			begin match ctx.com.platform with
-				| Cpp when sequential && not (Common.defined ctx.com Define.Cppia) -> ()
-				| _ -> v.v_meta <- [Meta.CompilerGenerated,[],e.epos];
-			end;
-			let bb = declare_var_and_assign bb v e in
-			let e = {e with eexpr = TLocal v} in
-			let e = List.fold_left (fun e f -> f e) e (List.rev fl) in
-			bb,e
-		and declare_var_and_assign bb v e =
-			let rec loop bb e = match e.eexpr with
-				| TParenthesis e1 ->
-					loop bb e1
-				| TBlock el ->
-					let rec loop2 bb el = match el with
-						| [e] ->
-							bb,e
-						| e1 :: el ->
-							let bb = block_element bb e1 in
-							loop2 bb el
-						| [] ->
-							assert false
-					in
-					let bb,e = loop2 bb el in
-					loop bb e
-				| _ ->
-					bb,e
-			in
-			let bb,e = loop bb e in
-			begin match follow v.v_type with
-				| TAbstract({a_path=[],"Void"},_) -> error "Cannot use Void as value" e.epos
-				| _ -> ()
-			end;
-			let ev = mk (TLocal v) v.v_type e.epos in
-			let was_assigned = ref false in
-			let assign e =
-				if not !was_assigned then begin
-					was_assigned := true;
-					declare_var g v bb;
-					add_texpr g bb (mk (TVar(v,None)) ctx.com.basic.tvoid ev.epos);
-				end;
-				mk (TBinop(OpAssign,ev,e)) ev.etype e.epos
-			in
-			begin try
-				block_element_plus bb (map_values assign e) (fun e -> mk (TVar(v,Some e)) ctx.com.basic.tvoid e.epos)
-			with Exit ->
-				let bb,e = value bb e in
-				declare_var g v bb;
-				add_var_def g bb v;
-				add_texpr g bb (mk (TVar(v,Some e)) ctx.com.basic.tvoid ev.epos);
-				bb
-			end
-		and block_element_plus bb (e,efinal) f =
-			let bb = block_element bb e in
-			let bb = match efinal with
-				| None -> bb
-				| Some e -> block_element bb (f e)
-			in
-			bb
-		and block_element_value bb e f =
-			let e,efinal = map_values f e in
-			block_element_plus bb (e,efinal) f
-		and call bb e e1 el =
-			begin match e1.eexpr with
-				| TConst TSuper when ctx.com.platform = Java || ctx.com.platform = Cs ->
-					bb,e
-				| _ ->
-					let check e t = match e.eexpr with
-						| TLocal v when is_ref_type t ->
-							v.v_capture <- true;
-							e
-						| _ ->
-							e
-					in
-					let el = Codegen.UnificationCallback.check_call check el e1.etype in
-					let bb,el = ordered_value_list bb (e1 :: el) in
-					match el with
-						| e1 :: el -> bb,{e with eexpr = TCall(e1,el)}
-						| _ -> assert false
-			end
-		and block_element bb e = match e.eexpr with
-			(* variables *)
-			| TVar(v,None) ->
-				declare_var g v bb;
-				add_texpr g bb e;
-				bb
-			| TVar(v,Some e1) ->
-				declare_var_and_assign bb v e1
-			| TBinop(OpAssign,({eexpr = TLocal v} as e1),e2) ->
-				let assign e =
-					mk (TBinop(OpAssign,e1,e)) e.etype e.epos
-				in
-				begin try
-					block_element_value bb e2 assign
-				with Exit ->
-					let bb,e2 = value bb e2 in
-					add_var_def g bb v;
-					add_texpr g bb {e with eexpr = TBinop(OpAssign,e1,e2)};
-					bb
-				end
-			(* branching *)
-			| TMeta((Meta.MergeBlock,_,_),{eexpr = TBlock el}) ->
-				block_el bb el
-			| TBlock el ->
-				let scope = increase_scope() in
-				let bb_sub = create_node BKSub bb e.etype e.epos in
-				add_cfg_edge g bb bb_sub CFGGoto;
-				close_node g bb;
-				let bb_sub_next = block_el bb_sub el in
-				scope();
-				if bb_sub_next != g.g_unreachable then begin
-					let bb_next = create_node BKNormal bb_sub_next bb.bb_type bb.bb_pos in
-					set_syntax_edge g bb (SESubBlock(bb_sub,bb_next));
-					add_cfg_edge g bb_sub_next bb_next CFGGoto;
-					close_node g bb_sub_next;
-					bb_next;
-				end else begin
-					set_syntax_edge g bb (SEMerge bb_sub);
-					close_node g bb_sub_next;
-					bb_sub_next
-				end
-			| TIf(e1,e2,None) ->
-				let bb,e1 = bind_to_temp bb false e1 in
-				let scope = increase_scope() in
-				let bb_then = create_node BKConditional bb e2.etype e2.epos in
-				add_texpr g bb (wrap_meta ":cond-branch" e1);
-				add_cfg_edge g bb bb_then (CFGCondBranch (mk (TConst (TBool true)) ctx.com.basic.tbool e2.epos));
-				let bb_then_next = block bb_then e2 in
-				scope();
-				let bb_next = create_node BKNormal bb bb.bb_type bb.bb_pos in
-				set_syntax_edge g bb (SEIfThen(bb_then,bb_next));
-				add_cfg_edge g bb bb_next CFGCondElse;
-				close_node g bb;
-				add_cfg_edge g bb_then_next bb_next CFGGoto;
-				close_node g bb_then_next;
-				bb_next
-			| TIf(e1,e2,Some e3) ->
-				let bb,e1 = bind_to_temp bb false e1 in
-				let scope = increase_scope() in
-				let bb_then = create_node BKConditional bb e2.etype e2.epos in
-				let bb_else = create_node BKConditional bb e3.etype e3.epos in
-				add_texpr g bb (wrap_meta ":cond-branch" e1);
-				add_cfg_edge g bb bb_then (CFGCondBranch (mk (TConst (TBool true)) ctx.com.basic.tbool e2.epos));
-				add_cfg_edge g bb bb_else CFGCondElse;
-				close_node g bb;
-				let bb_then_next = block bb_then e2 in
-				let bb_else_next = block bb_else e3 in
-				scope();
-				let dead_then = bb_then_next == g.g_unreachable in
-				let dead_else = bb_else_next == g.g_unreachable in
-				let dom = match dead_then,dead_else with
-					| false,false -> bb
-					| true,true -> g.g_unreachable
-					| true,false -> bb_else_next
-					| false,true -> bb_then_next
-				in
-				let bb_next = create_node BKNormal dom bb.bb_type bb.bb_pos in
-				set_syntax_edge g bb (SEIfThenElse(bb_then,bb_else,bb_next,e.etype));
-				add_cfg_edge g bb_then_next bb_next CFGGoto;
-				add_cfg_edge g bb_else_next bb_next CFGGoto;
-				close_node g bb_then_next;
-				close_node g bb_else_next;
-				bb_next
-			| TSwitch(e1,cases,edef) ->
-				let is_exhaustive = edef <> None || Optimizer.is_exhaustive e1 in
-				let bb,e1 = bind_to_temp bb false e1 in
-				add_texpr g bb (wrap_meta ":cond-branch" e1);
-				let reachable = ref [] in
-				let make_case e =
-					let scope = increase_scope() in
-					let bb_case = create_node BKConditional bb e.etype e.epos in
-					let bb_case_next = block bb_case e in
-					scope();
-					if bb_case_next != g.g_unreachable then
-						reachable := bb_case_next :: !reachable;
-					close_node g bb_case_next;
-					bb_case
-				in
-				let cases = List.map (fun (el,e) ->
-					let bb_case = make_case e in
-					List.iter (fun e -> add_cfg_edge g bb bb_case (CFGCondBranch e)) el;
-					el,bb_case
-				) cases in
-				let def = match edef with
-					| None ->
-						None
-					| Some e ->
-						let bb_case = make_case e in
-						add_cfg_edge g bb bb_case (CFGCondElse);
-						Some (bb_case)
-				in
-				let dom = if not is_exhaustive then begin
-					bb
-				end else match !reachable with
-					| [] -> g.g_unreachable
-					| [bb_case] -> bb_case
-					| _ -> bb
-				in
-				let bb_next = create_node BKNormal dom bb.bb_type bb.bb_pos in
-				if not is_exhaustive then add_cfg_edge g bb bb_next CFGGoto;
-				List.iter (fun bb -> add_cfg_edge g bb bb_next CFGGoto) !reachable;
-				set_syntax_edge g bb (SESwitch(cases,def,bb_next));
-				close_node g bb;
-				bb_next
-			| TWhile(e1,e2,NormalWhile) ->
-				let bb_loop_pre = create_node BKNormal bb e1.etype e1.epos in
-				add_cfg_edge g bb bb_loop_pre CFGGoto;
-				set_syntax_edge g bb (SEMerge bb_loop_pre);
-				close_node g bb;
-				let bb_loop_head = create_node BKLoopHead bb_loop_pre e1.etype e1.epos in
-				add_cfg_edge g bb_loop_pre bb_loop_head CFGGoto;
-				let scope = increase_scope() in
-				let close = begin_loop bb bb_loop_head in
-				let bb_loop_body = create_node BKNormal bb_loop_head e2.etype e2.epos in
-				let bb_loop_body_next = block bb_loop_body e2 in
-				let bb_breaks = close() in
-				scope();
-				let dom = match bb_breaks with
-					| [] ->
-						add_cfg_edge g bb_loop_body_next bb_exit CFGGoto;
-						g.g_unreachable
-					| [bb_break] -> bb_break
-					| _ -> bb_loop_body (* TODO: this is not accurate for while(true) loops *)
-				in
-				let bb_next = create_node BKNormal dom bb.bb_type bb.bb_pos in
-				List.iter (fun bb -> add_cfg_edge g bb bb_next CFGGoto) bb_breaks;
-				set_syntax_edge g bb_loop_pre (SEWhile(bb_loop_body,bb_next));
-				close_node g bb_loop_pre;
-				add_texpr g bb_loop_pre {e with eexpr = TWhile(e1,make_block_meta bb_loop_body,NormalWhile)};
-				add_cfg_edge g bb_loop_body_next bb_loop_head CFGGoto;
-				add_cfg_edge g bb_loop_head bb_loop_body CFGGoto;
-				close_node g bb_loop_body_next;
-				close_node g bb_loop_head;
-				bb_next;
-			| TTry(e1,catches) ->
-				let scope = increase_scope() in
-				let bb_try = create_node BKNormal bb e1.etype e1.epos in
-				let bb_exc = create_node BKException bb_try t_dynamic e.epos in
-				add_cfg_edge g bb bb_try CFGGoto;
-				let close = begin_try bb_exc in
-				let bb_try_next = block bb_try e1 in
-				close();
-				scope();
-				let bb_next = create_node BKNormal bb_try bb.bb_type bb.bb_pos in
-				add_cfg_edge g bb_try_next bb_next CFGGoto;
-				close_node g bb_try_next;
-				if bb_exc.bb_incoming = [] then
-					set_syntax_edge g bb (SESubBlock(bb_try,bb_next))
-				else begin
-					let catches = List.map (fun (v,e) ->
-						let scope = increase_scope() in
-						let bb_catch = create_node BKNormal bb_exc e.etype e.epos in
-						declare_var ctx.graph v bb_catch;
-						add_var_def g bb_catch v;
-						add_cfg_edge g bb_exc bb_catch CFGGoto;
-						let bb_catch_next = block bb_catch e in
-						scope();
-						add_cfg_edge g bb_catch_next bb_next CFGGoto;
-						close_node g bb_catch_next;
-						v,bb_catch
-					) catches in
-					set_syntax_edge g bb (SETry(bb_try,catches,bb_next));
-				end;
-				close_node g bb_exc;
-				close_node g bb;
-				bb_next
-			(* control flow *)
-			| TReturn None ->
-				add_cfg_edge g bb bb_exit CFGGoto;
-				add_terminator bb e
-			| TReturn (Some e1) ->
-				begin try
-					let mk_return e1 = mk (TReturn (Some e1)) t_dynamic e.epos in
-					block_element_value bb e1 mk_return
-				with Exit ->
-					let bb,e1 = value bb e1 in
-					add_cfg_edge g bb bb_exit CFGGoto;
-					add_terminator bb {e with eexpr = TReturn(Some e1)};
-				end
-			| TBreak ->
-				bb_breaks := bb :: !bb_breaks;
-				add_terminator bb e
-			| TContinue ->
-				begin match !bb_continue with
-					| Some bb_continue -> add_cfg_edge g bb bb_continue CFGGoto
-					| _ -> assert false
-				end;
-				add_terminator bb e
-			| TThrow e1 ->
-				begin try
-					let mk_throw e1 = mk (TThrow e1) t_dynamic e.epos in
-					block_element_value bb e1 mk_throw
-				with Exit ->
-					let bb,e1 = value bb e1 in
-					begin match !b_try_stack with
-						| [] -> add_cfg_edge g bb bb_exit CFGGoto
-						| _ -> List.iter (fun bb_exc -> add_cfg_edge g bb bb_exc CFGGoto) !b_try_stack;
-					end;
-					add_terminator bb {e with eexpr = TThrow e1};
-				end
-			(* side_effects *)
-			| TCall({eexpr = TLocal v},el) when is_really_unbound v ->
-				check_unbound_call v el;
-				add_texpr g bb e;
-				bb
-			| TCall(e1,el) ->
-				let bb,e = call bb e e1 el in
-				add_texpr g bb e;
-				bb
-			| TNew(c,tl,el) ->
-				let bb,el = ordered_value_list bb el in
-				add_texpr g bb {e with eexpr = TNew(c,tl,el)};
-				bb
-			| TCast(e1,Some mt) ->
-				let b,e1 = value bb e1 in
-				add_texpr g bb {e with eexpr = TCast(e1,Some mt)};
-				bb
-			| TBinop((OpAssign | OpAssignOp _) as op,({eexpr = TArray(e1,e2)} as ea),e3) ->
-				let bb,e1,e2,e3 = match ordered_value_list bb [e1;e2;e3] with
-					| bb,[e1;e2;e3] -> bb,e1,e2,e3
-					| _ -> assert false
-				in
-				add_texpr g bb {e with eexpr = TBinop(op,{ea with eexpr = TArray(e1,e2)},e3)};
-				bb
-			| TBinop((OpAssign | OpAssignOp _ as op),e1,e2) ->
-				let bb,e1 = value bb e1 in
-				let bb,e2 = value bb e2 in
-				add_texpr g bb {e with eexpr = TBinop(op,e1,e2)};
-				bb
-			| TUnop((Increment | Decrement as op),flag,e1) ->
-				let bb,e1 = value bb e1 in
-				add_texpr g bb {e with eexpr = TUnop(op,flag,e1)};
-				bb
-			| TLocal _ when not ctx.config.Config.local_dce ->
-				add_texpr g bb e;
-				bb
-			(* no-side-effect *)
-			| TEnumParameter _ | TFunction _ | TConst _ | TTypeExpr _ | TLocal _ ->
-				bb
-			(* no-side-effect composites *)
-			| TParenthesis e1 | TMeta(_,e1) | TCast(e1,None) | TField(e1,_) | TUnop(_,_,e1) ->
-				block_element bb e1
-			| TArray(e1,e2) | TBinop(_,e1,e2) ->
-				let bb = block_element bb e1 in
-				block_element bb e2
-			| TArrayDecl el ->
-				block_el bb el
-			| TObjectDecl fl ->
-				block_el bb (List.map snd fl)
-			| TFor _ | TWhile(_,_,DoWhile) ->
-				assert false
-		and block_el bb el =
-			match !b_try_stack with
-			| [] ->
-				List.fold_left block_element bb el;
-			| bbl ->
-				List.fold_left (fun bb e ->
-					if not (can_throw e) then
-						block_element bb e
-					else begin
-						let bb' = create_node BKNormal bb e.etype e.epos in
-						add_cfg_edge g bb bb' CFGGoto;
-						List.iter (fun bb_exc -> add_cfg_edge g bb bb_exc CFGMaybeThrow) bbl;
-						set_syntax_edge g bb (SEMerge bb');
-						close_node g bb;
-						block_element bb' e
-					end
-				) bb el
-		and block bb e =
-			let el = match e.eexpr with
-				| TBlock el -> el
-				| _ -> [e]
-			in
-			block_el bb el
-		in
-		let bb_last = block bb_root tf.tf_expr in
-		close_node g bb_last;
-		add_cfg_edge g bb_last bb_exit CFGGoto; (* implied return *)
-		close_node g bb_exit;
-		bb_root,bb_exit
-
-	let from_texpr com config e =
-		let g = Graph.create e.etype e.epos in
-		let tf,is_real_function = match e.eexpr with
-			| TFunction tf ->
-				tf,true
-			| _ ->
-				(* Wrap expression in a function so we don't have to treat it as a special case throughout. *)
-				let e = mk (TReturn (Some e)) t_dynamic e.epos in
-				let tf = { tf_args = []; tf_type = e.etype; tf_expr = e; } in
-				tf,false
-		in
-		let ctx = {
-			com = com;
-			config = config;
-			graph = g;
-			(* For CPP we want to use variable names which are "probably" not used by users in order to
-			   avoid problems with the debugger, see https://github.com/HaxeFoundation/hxcpp/issues/365 *)
-			temp_var_name = (match com.platform with Cpp -> "_hx_tmp" | _ -> "tmp");
-			is_real_function = is_real_function;
-			entry = g.g_unreachable;
-			has_unbound = false;
-			loop_counter = 0;
-			loop_stack = [];
-			scope_depth = 0;
-			scopes = [0];
-		} in
-		let bb_func,bb_exit = func ctx g.g_root tf e.etype e.epos in
-		ctx.entry <- bb_func;
-		close_node g g.g_root;
-		finalize g bb_exit;
-		set_syntax_edge g bb_exit SEEnd;
-		let check_unreachable bb =
-			let rec get_code_pos bb =
-				if DynArray.length bb.bb_el > 0 then
-					Some ((DynArray.get bb.bb_el 0).epos)
-				else begin match ExtList.List.filter_map get_code_pos bb.bb_dominated with
-					| p :: _ -> Some p
-					| [] -> None
-				end
-			in
-			match get_code_pos bb with
-				| Some p -> com.warning "Unreachable code" p
-				| None -> ()
-		in
-		if config.Config.unreachable_code then List.iter check_unreachable g.g_unreachable.bb_dominated;
-		ctx
-
-	let rec block_to_texpr_el ctx bb =
-		if bb.bb_dominator == ctx.graph.g_unreachable then
-			[]
-		else begin
-			let block bb = block_to_texpr ctx bb in
-			let rec loop bb se =
-				let el = List.rev (DynArray.to_list bb.bb_el) in
-				match el,se with
-				| el,SESubBlock(bb_sub,bb_next) ->
-					Some bb_next,(block bb_sub) :: el
-				| el,SEMerge bb_next ->
-					Some bb_next,el
-				| el,(SEEnd | SENone) ->
-					None,el
-				| {eexpr = TWhile(e1,_,flag)} as e :: el,(SEWhile(bb_body,bb_next)) ->
-					let e2 = block bb_body in
-					Some bb_next,{e with eexpr = TWhile(e1,e2,flag)} :: el
-				| el,SETry(bb_try,bbl,bb_next) ->
-					Some bb_next,(mk (TTry(block bb_try,List.map (fun (v,bb) -> v,block bb) bbl)) ctx.com.basic.tvoid bb_try.bb_pos) :: el
-				| e1 :: el,se ->
-					let e1 = Texpr.skip e1 in
-					let bb_next,e1_def,t = match se with
-						| SEIfThen(bb_then,bb_next) -> Some bb_next,TIf(e1,block bb_then,None),ctx.com.basic.tvoid
-						| SEIfThenElse(bb_then,bb_else,bb_next,t) -> Some bb_next,TIf(e1,block bb_then,Some (block bb_else)),t
-						| SESwitch(bbl,bo,bb_next) -> Some bb_next,TSwitch(e1,List.map (fun (el,bb) -> el,block bb) bbl,Option.map block bo),ctx.com.basic.tvoid
-						| _ -> error (Printf.sprintf "Invalid node exit: %s" (s_expr_pretty e1)) bb.bb_pos
-					in
-					bb_next,(mk e1_def t e1.epos) :: el
-				| [],_ ->
-					None,[]
-			in
-			let bb_next,el = loop bb bb.bb_syntax_edge in
-			let el = match bb_next with
-				| None -> el
-				| Some bb -> (block_to_texpr_el ctx bb) @ el
-			in
-			el
-		end
-
-	and block_to_texpr ctx bb =
-		assert(bb.bb_closed);
-		let el = block_to_texpr_el ctx bb in
-		let e = mk (TBlock (List.rev el)) bb.bb_type bb.bb_pos in
-		e
-
-	and func ctx i =
-		let bb,t,p,tf = IntMap.find i ctx.graph.g_functions in
-		let e = block_to_texpr ctx bb in
-		let rec loop e = match e.eexpr with
-			| TLocal v when not (is_unbound v) ->
-				{e with eexpr = TLocal (get_var_origin ctx.graph v)}
-			| TVar(v,eo) when not (is_unbound v) ->
-				let eo = Option.map loop eo in
-				let v' = get_var_origin ctx.graph v in
-				{e with eexpr = TVar(v',eo)}
-			| TBinop(OpAssign,e1,({eexpr = TBinop(op,e2,e3)} as e4)) when target_handles_assign_ops ctx.com ->
-				let e1 = loop e1 in
-				let e2 = loop e2 in
-				let e3 = loop e3 in
-				let is_valid_assign_op = function
-					| OpAdd | OpMult | OpDiv | OpSub | OpAnd
-					| OpOr | OpXor | OpShl | OpShr | OpUShr | OpMod ->
-						true
-					| OpAssignOp _ | OpInterval | OpArrow | OpAssign | OpEq
-					| OpNotEq | OpGt | OpGte | OpLt | OpLte | OpBoolAnd | OpBoolOr ->
-						false
-				in
-				begin match e1.eexpr,e2.eexpr with
-					| TLocal v1,TLocal v2 when v1 == v2 && is_valid_assign_op op ->
-						begin match op,e3.eexpr with
-							| OpAdd,TConst (TInt i32) when Int32.to_int i32 = 1 && target_handles_unops ctx.com -> {e with eexpr = TUnop(Increment,Prefix,e1)}
-							| OpSub,TConst (TInt i32) when Int32.to_int i32 = 1 && target_handles_unops ctx.com -> {e with eexpr = TUnop(Decrement,Prefix,e1)}
-							| _ -> {e with eexpr = TBinop(OpAssignOp op,e1,e3)}
-						end
-					| _ ->
-						{e with eexpr = TBinop(OpAssign,e1,{e4 with eexpr = TBinop(op,e2,e3)})}
-				end
-			| TCall({eexpr = TConst (TString "fun")},[{eexpr = TConst (TInt i32)}]) ->
-				func ctx (Int32.to_int i32)
-			| TCall({eexpr = TLocal v},_) when is_really_unbound v ->
-				e
-			| _ ->
-				Type.map_expr loop e
-		in
-		let e = loop e in
-		mk (TFunction {tf with tf_expr = e}) t p
-
-	let to_texpr ctx =
-		func ctx ctx.entry.bb_id
-end
-=======
 open AnalyzerTexpr
 open AnalyzerTypes
 
@@ -1681,7 +30,6 @@
 	* analyzerTexprTransformer.ml: Translation of texpr to graph/blocks
 	* analyzerTypes.ml: Definition of graph, block and the analyzer context
 *)
->>>>>>> 11453dd1
 
 (*
 	Ssa changes the expressions of a graph to conform to SSA rules. All variables are assigned to only once
