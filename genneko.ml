--- conflicted
+++ resolved
@@ -663,10 +663,6 @@
 			var @b = if( @s == "Windows" )
 				@env("HAXEPATH") + "\\lib\\"
 				else try $loader.loadprim("std@file_contents",1)(@env("HOME")+"/.haxelib") + "/"
-<<<<<<< HEAD
-				catch e if( @s == "Linux" ) "/usr/lib/haxe/lib/" else "/usr/local/lib/haxe/lib/";
-			if( try $loader.loadprim("std@sys_file_type",1)(".haxelib") == "dir" catch e false ) @b = $loader.loadprim("std@file_full_path",1)(".haxelib") + "/";
-=======
 				catch e
 					if( @s == "Linux" )
 						if( $loader(loadprim("std@sys_exists",1))("/usr/lib/haxe/lib") )
@@ -675,7 +671,7 @@
 							"/usr/share/haxe/lib/"
 					else
 						"/usr/local/lib/haxe/lib/";
->>>>>>> d966d046
+			if( try $loader.loadprim("std@sys_file_type",1)(".haxelib") == "dir" catch e false ) @b = $loader.loadprim("std@file_full_path",1)(".haxelib") + "/";
 			if( $loader.loadprim("std@sys_is64",0)() ) @s = @s + 64;
 			@b = @b + "/"
 		*)
