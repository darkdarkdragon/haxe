(*
	The Haxe Compiler
	Copyright (C) 2005-2016  Haxe Foundation

	This program is free software; you can redistribute it and/or
	modify it under the terms of the GNU General Public License
	as published by the Free Software Foundation; either version 2
	of the License, or (at your option) any later version.

	This program is distributed in the hope that it will be useful,
	but WITHOUT ANY WARRANTY; without even the implied warranty of
	MERCHANTABILITY or FITNESS FOR A PARTICULAR PURPOSE.  See the
	GNU General Public License for more details.

	You should have received a copy of the GNU General Public License
	along with this program; if not, write to the Free Software
	Foundation, Inc., 51 Franklin Street, Fifth Floor, Boston, MA  02110-1301, USA.
 *)

open Ast
open Type
open Common

let s_expr_pretty e = s_expr_pretty "" (s_type (print_context())) e

let rec is_true_expr e1 = match e1.eexpr with
	| TConst(TBool true) -> true
	| TParenthesis e1 -> is_true_expr e1
	| _ -> false

let rec is_const_expression e = match e.eexpr with
	| TConst _ ->
		true
	| TParenthesis e1
	| TMeta(_,e1) ->
		is_const_expression e1
	| _ ->
		false

let map_values ?(allow_control_flow=true) f e =
	let branching = ref false in
	let efinal = ref None in
	let f e =
		if !branching then
			f e
		else begin
			efinal := Some e;
			mk (TConst TNull) e.etype e.epos
		end
	in
	let rec loop complex e = match e.eexpr with
		| TIf(e1,e2,Some e3) ->
			branching := true;
			let e2 = loop true e2 in
			let e3 = loop true e3 in
			{e with eexpr = TIf(e1,e2,Some e3)}
		| TSwitch(e1,cases,edef) ->
			branching := true;
			let cases = List.map (fun (el,e) -> el,loop true e) cases in
			let edef = Option.map (loop true) edef in
			{e with eexpr = TSwitch(e1,cases,edef)}
		| TBlock [e1] ->
			loop complex e1
		| TBlock el ->
			begin match List.rev el with
			| e1 :: el ->
				let e1 = loop true e1 in
				let e = {e with eexpr = TBlock (List.rev (e1 :: el))} in
				{e with eexpr = TMeta((Meta.MergeBlock,[],e.epos),e)}
			| [] ->
				f e
			end
		| TTry(e1,catches) ->
			branching := true;
			let e1 = loop true e1 in
			let catches = List.map (fun (v,e) -> v,loop true e) catches in
			{e with eexpr = TTry(e1,catches)}
		| TMeta(m,e1) ->
			{e with eexpr = TMeta(m,loop complex e1)}
		| TParenthesis e1 ->
			{e with eexpr = TParenthesis (loop complex e1)}
		| TBreak | TContinue | TThrow _ | TReturn _ ->
			if not allow_control_flow then raise Exit;
			e
		| _ ->
			if not complex then raise Exit;
			f e
	in
	let e = loop false e in
	e,!efinal

let can_throw e =
	let rec loop e = match e.eexpr with
		| TConst _ | TLocal _ | TTypeExpr _ | TFunction _ | TBlock _ -> ()
		| TCall _ | TNew _ | TThrow _ | TCast(_,Some _) -> raise Exit
		| TField _ -> raise Exit (* sigh *)
		| _ -> Type.iter loop e
	in
	try
		loop e; false
	with Exit ->
		true

let rec can_be_inlined e = match e.eexpr with
	| TConst _ -> true
	| TParenthesis e1 | TMeta(_,e1) -> can_be_inlined e1
	| _ -> false

let rec can_be_used_as_value com e =
	let rec loop e = match e.eexpr with
		| TBlock [e] -> loop e
		| TBlock _ | TSwitch _ | TTry _ -> raise Exit
		| TCall({eexpr = TConst (TString "phi")},_) -> raise Exit
		(* | TCall _ | TNew _ when (match com.platform with Cpp | Php -> true | _ -> false) -> raise Exit *)
		| TReturn _ | TThrow _ | TBreak | TContinue -> raise Exit
		| TUnop((Increment | Decrement),_,_) when com.platform = Python -> raise Exit
		| TNew _ when com.platform = Php -> raise Exit
		| TFunction _ -> ()
		| _ -> Type.iter loop e
	in
	try
		loop e;
		true
	with Exit ->
		false

let has_pure_meta meta = Meta.has Meta.Pure meta

let is_pure c cf = has_pure_meta c.cl_meta || has_pure_meta cf.cf_meta

let rec skip e = match e.eexpr with
	| TParenthesis e1 | TMeta(_,e1) | TBlock [e1] -> skip e1
	| _ -> e

let wrap_meta s e =
	mk (TMeta((Meta.Custom s,[],e.epos),e)) e.etype e.epos

let rec expr_eq e1 e2 = match e1.eexpr,e2.eexpr with
	| TConst ct1,TConst ct2 -> ct1 = ct2
	| _ -> false

let is_unbound v =
	Meta.has Meta.Unbound v.v_meta

let is_really_unbound v =
	v.v_name <> "`trace" && is_unbound v

let r = Str.regexp "^\\([A-Za-z0-9_]\\)+$"
let is_unbound_call_that_might_have_side_effects v el = match v.v_name,el with
	| "__js__",[{eexpr = TConst (TString s)}] when Str.string_match r s 0 -> false
	| _ -> true

let is_ref_type = function
	| TType({t_path = ["cs"],("Ref" | "Out")},_) -> true
	| _ -> false

let dynarray_map f d =
	DynArray.iteri (fun i e -> DynArray.unsafe_set d i (f e)) d

let dynarray_mapi f d =
	DynArray.iteri (fun i e -> DynArray.unsafe_set d i (f i e)) d

module Config = struct
	type t = {
		optimize : bool;
		const_propagation : bool;
		copy_propagation : bool;
		code_motion : bool;
		local_dce : bool;
		fusion : bool;
		purity_inference : bool;
		unreachable_code : bool;
		dot_debug : bool;
	}

	let flag_const_propagation = "const_propagation"
	let flag_copy_propagation = "copy_propagation"
	let flag_code_motion = "code_motion"
	let flag_local_dce = "local_dce"
	let flag_fusion = "fusion"
	let flag_purity_inference = "purity_inference"
	let flag_unreachable_code = "unreachable_code"
	let flag_ignore = "ignore"
	let flag_dot_debug = "dot_debug"

	let has_analyzer_option meta s =
		try
			let rec loop ml = match ml with
				| (Meta.Analyzer,el,_) :: ml ->
					if List.exists (fun (e,p) ->
						match e with
							| EConst(Ident s2) when s = s2 -> true
							| _ -> false
					) el then
						true
					else
						loop ml
				| _ :: ml ->
					loop ml
				| [] ->
					false
			in
			loop meta
		with Not_found ->
			false

	let is_ignored meta =
		try
			let rec loop ml = match ml with
				| (Meta.Analyzer,el,_) :: ml ->
					if List.exists (fun (e,p) ->
						match e with
							| EConst(Ident s2) when flag_ignore = s2 -> true
							| _ -> false
					) el then
						true
					else
						loop ml
				| (Meta.HasUntyped,_,_) :: _ ->
					true
				| _ :: ml ->
					loop ml
				| [] ->
					false
			in
			loop meta
		with Not_found ->
			false

	let get_base_config com optimize =
		{
			optimize = optimize;
			const_propagation = not (Common.raw_defined com "analyzer-no-const-propagation");
			copy_propagation = not (Common.raw_defined com "analyzer-no-copy-propagation");
			code_motion = Common.raw_defined com "analyzer-code-motion";
			local_dce = not (Common.raw_defined com "analyzer-no-local-dce");
			fusion = not (Common.raw_defined com "analyzer-no-fusion") && (match com.platform with Flash | Java -> false | _ -> true);
			purity_inference = not (Common.raw_defined com "analyzer-no-purity-inference");
			unreachable_code = (Common.raw_defined com "analyzer-unreachable-code");
			dot_debug = false;
		}

	let update_config_from_meta config meta =
		List.fold_left (fun config meta -> match meta with
			| (Meta.Analyzer,el,_) ->
				List.fold_left (fun config e -> match fst e with
					| EConst (Ident s) when s = "no_" ^ flag_const_propagation -> { config with const_propagation = false}
					| EConst (Ident s) when s = flag_const_propagation -> { config with const_propagation = true}
					| EConst (Ident s) when s = "no_" ^ flag_copy_propagation -> { config with copy_propagation = false}
					| EConst (Ident s) when s = flag_copy_propagation -> { config with copy_propagation = true}
					| EConst (Ident s) when s = "no_" ^ flag_code_motion -> { config with code_motion = false}
					| EConst (Ident s) when s = flag_code_motion -> { config with code_motion = true}
					| EConst (Ident s) when s = "no_" ^ flag_local_dce -> { config with local_dce = false}
					| EConst (Ident s) when s = flag_local_dce -> { config with local_dce = true}
					| EConst (Ident s) when s = "no_" ^ flag_fusion -> { config with fusion = false}
					| EConst (Ident s) when s = flag_fusion -> { config with fusion = true}
					| EConst (Ident s) when s = "no_" ^ flag_purity_inference -> { config with purity_inference = false}
					| EConst (Ident s) when s = flag_purity_inference -> { config with purity_inference = true}
					| EConst (Ident s) when s = "no_" ^ flag_unreachable_code -> { config with unreachable_code = false}
					| EConst (Ident s) when s = flag_unreachable_code -> { config with unreachable_code = true}
					| EConst (Ident s) when s = flag_dot_debug -> {config with dot_debug = true}
					| _ -> config
				) config el
			| _ ->
				config
		) config meta

	let get_class_config com c =
		let config = get_base_config com true in
		update_config_from_meta config c.cl_meta

	let get_field_config com c cf =
		let config = get_class_config com c in
		update_config_from_meta config cf.cf_meta
end

(*
	This module rewrites some expressions to reduce the amount of special cases for subsequent analysis. After analysis
	it restores some of these expressions back to their original form.

	The following expressions are removed from the AST after `apply` has run:
	- OpBoolAnd and OpBoolOr binary operations are rewritten to TIf
	- OpAssignOp on a variable is rewritten to OpAssign
	- Prefix increment/decrement operations are rewritten to OpAssign
	- Postfix increment/decrement operations are rewritten to a TBlock with OpAssign and OpAdd/OpSub
	- `do {} while(true)` is rewritten to `while(true) {}`
	- TWhile expressions are rewritten to `while (true)` with appropriate conditional TBreak
	- TFor is rewritten to TWhile
*)
module TexprFilter = struct
	let apply com e =
		let rec loop e = match e.eexpr with
		| TBinop(OpBoolAnd | OpBoolOr as op,e1,e2) ->
			let e_then = e2 in
			let e_if,e_else = if op = OpBoolOr then
				mk (TUnop(Not,Prefix,e1)) com.basic.tbool e.epos,mk (TConst (TBool(true))) com.basic.tbool e.epos
			else
				e1,mk (TConst (TBool(false))) com.basic.tbool e.epos
			in
			loop (mk (TIf(e_if,e_then,Some e_else)) e.etype e.epos)
		| TBinop(OpAssignOp op,({eexpr = TLocal _} as e1),e2) ->
			let e = {e with eexpr = TBinop(op,e1,e2)} in
			loop {e with eexpr = TBinop(OpAssign,e1,e)}
		| TUnop((Increment | Decrement as op),flag,({eexpr = TLocal _} as e1)) ->
			let e_one = mk (TConst (TInt (Int32.of_int 1))) com.basic.tint e1.epos in
			let e = {e with eexpr = TBinop(OpAssignOp (if op = Increment then OpAdd else OpSub),e1,e_one)} in
			let e = if flag = Prefix then
				e
			else
				mk (TBlock [
					{e with eexpr = TBinop(OpAssignOp (if op = Increment then OpAdd else OpSub),e1,e_one)};
					{e with eexpr = TBinop((if op = Increment then OpSub else OpAdd),e1,e_one)};
				]) e.etype e.epos
			in
			loop e
		| TWhile(e1,e2,DoWhile) when is_true_expr e1 ->
			loop {e with eexpr = TWhile(e1,e2,NormalWhile)}
		| TWhile(e1,e2,flag) when not (is_true_expr e1) ->
			let p = e.epos in
			let e_break = mk TBreak t_dynamic p in
			let e_not = mk (TUnop(Not,Prefix,Codegen.mk_parent e1)) e1.etype e1.epos in
			let e_if eo = mk (TIf(e_not,e_break,eo)) com.basic.tvoid p in
			let rec map_continue e = match e.eexpr with
				| TContinue ->
					(e_if (Some e))
				| TWhile _ | TFor _ ->
					e
				| _ ->
					Type.map_expr map_continue e
			in
			let e2 = if flag = NormalWhile then e2 else map_continue e2 in
			let e_if = e_if None in
			let e_block = if flag = NormalWhile then Type.concat e_if e2 else Type.concat e2 e_if in
			let e_true = mk (TConst (TBool true)) com.basic.tbool p in
			let e = mk (TWhile(Codegen.mk_parent e_true,e_block,NormalWhile)) e.etype p in
			loop e
		| TFor(v,e1,e2) ->
			let v' = alloc_var "tmp" e1.etype in
			let ev' = mk (TLocal v') e1.etype e1.epos in
			let ehasnext = mk (TField(ev',quick_field e1.etype "hasNext")) (tfun [] com.basic.tbool) e1.epos in
			let ehasnext = mk (TCall(ehasnext,[])) com.basic.tbool ehasnext.epos in
			let enext = mk (TField(ev',quick_field e1.etype "next")) (tfun [] v.v_type) e1.epos in
			let enext = mk (TCall(enext,[])) v.v_type e1.epos in
			let eassign = mk (TVar(v,Some enext)) com.basic.tvoid e.epos in
			let ebody = Type.concat eassign e2 in
			let e = mk (TBlock [
				mk (TVar (v',Some e1)) com.basic.tvoid e1.epos;
				mk (TWhile((mk (TParenthesis ehasnext) ehasnext.etype ehasnext.epos),ebody,NormalWhile)) com.basic.tvoid e1.epos;
			]) com.basic.tvoid e.epos in
			loop e
		| _ ->
			Type.map_expr loop e
		in
		loop e
end

module Fusion = struct

	type interference_kind =
		| IKVarMod of tvar list
		| IKSideEffect
		| IKNone

	let get_interference_kind e =
		let vars = ref [] in
		let rec loop e = match e.eexpr with
			| TMeta((Meta.Pure,_,_),_) ->
				()
			| TUnop((Increment | Decrement),_,{eexpr = TLocal v}) ->
				vars := v :: !vars
			| TBinop((OpAssign | OpAssignOp _),{eexpr = TLocal v},e2) ->
				vars := v :: !vars;
				loop e2
			| TBinop((OpAssign | OpAssignOp _),_,_) | TUnop((Increment | Decrement),_,_) ->
				raise Exit
			| TCall({eexpr = TLocal v},el) when not (is_unbound_call_that_might_have_side_effects v el) ->
				List.iter loop el
			| TCall({eexpr = TField(_,FStatic(c,cf))},el) when is_pure c cf ->
				List.iter loop el
			| TNew(c,_,el) when (match c.cl_constructor with Some cf when is_pure c cf -> true | _ -> false) ->
				List.iter loop el;
			| TCall _ | TNew _ ->
				raise Exit
			| _ ->
				Type.iter loop e
		in
		try
			loop e;
			begin match !vars with
				| [] -> IKNone
				| vars -> IKVarMod vars
			end
		with Exit ->
			IKSideEffect

	let apply com config e =
		let rec block_element acc el = match el with
			| {eexpr = TBinop((OpAssign | OpAssignOp _),_,_) | TUnop((Increment | Decrement),_,_)} as e1 :: el ->
				block_element (e1 :: acc) el
			| {eexpr = TLocal _} as e1 :: el when not config.Config.local_dce ->
				block_element (e1 :: acc) el
			(* no-side-effect *)
			| {eexpr = TEnumParameter _ | TFunction _ | TConst _ | TTypeExpr _ | TLocal _} :: el ->
				block_element acc el
			(* no-side-effect composites *)
			| {eexpr = TParenthesis e1 | TMeta(_,e1) | TCast(e1,None) | TField(e1,_) | TUnop(_,_,e1)} :: el ->
				block_element acc (e1 :: el)
			| {eexpr = TArray(e1,e2) | TBinop(_,e1,e2)} :: el ->
				block_element acc (e1 :: e2 :: el)
			| {eexpr = TArrayDecl el1 | TCall({eexpr = TField(_,FEnum _)},el1)} :: el2 -> (* TODO: check e1 of FEnum *)
				block_element acc (el1 @ el2)
			| {eexpr = TObjectDecl fl} :: el ->
				block_element acc ((List.map snd fl) @ el)
			| {eexpr = TIf(e1,{eexpr = TBlock []},(Some {eexpr = TBlock []} | None))} :: el ->
				block_element acc (e1 :: el)
			| {eexpr = TBlock [e1]} :: el ->
				block_element acc (e1 :: el)
			| {eexpr = TBlock []} :: el ->
				block_element acc el
			| e1 :: el ->
				block_element (e1 :: acc) el
			| [] ->
				acc
		in
		let changed = ref false in
		let var_uses = ref IntMap.empty in
		let var_writes = ref IntMap.empty in
		let get_num_uses v =
			try IntMap.find v.v_id !var_uses with Not_found -> 0
		in
		let get_num_writes v =
			try IntMap.find v.v_id !var_writes with Not_found -> 0
		in
		let change map v delta =
			map := IntMap.add v.v_id ((try IntMap.find v.v_id !map with Not_found -> 0) + delta) !map;
		in
		let change_num_uses v delta =
			change var_uses v delta
		in
		let change_num_writes v delta =
			change var_writes v delta
		in
		let rec loop e = match e.eexpr with
			| TLocal v ->
				change_num_uses v 1;
			| TBinop(OpAssign,{eexpr = TLocal v},e2) ->
				change_num_writes v 1;
				loop e2
			| _ ->
				Type.iter loop e
		in
		loop e;
		let type_change_ok t1 t2 = t1 == t2 || match follow t1,follow t2 with
			| TMono _,_ | _,TMono _ -> not com.config.pf_static
			| TDynamic _,_ | _,TDynamic _ -> false
			| _ ->
				if com.config.pf_static && is_null t1 <> is_null t2 then false
				else type_iseq t1 t2
		in
		let can_be_fused v e =
			get_num_uses v <= 1 && get_num_writes v = 0 && can_be_used_as_value com e && (Meta.has Meta.CompilerGenerated v.v_meta || config.Config.optimize && config.Config.fusion && type_change_ok v.v_type e.etype && v.v_extra = None)
		in
		let rec fuse acc el = match el with
			| ({eexpr = TVar(v1,None)} as e1) :: {eexpr = TBinop(OpAssign,{eexpr = TLocal v2},e2)} :: el when v1 == v2 ->
				changed := true;
				let e1 = {e1 with eexpr = TVar(v1,Some e2)} in
				change_num_writes v1 (-1);
				fuse (e1 :: acc) el
			| ({eexpr = TVar(v1,None)} as e1) :: ({eexpr = TIf(eif,_,Some _)} as e2) :: el when can_be_used_as_value com e2 && (match com.platform with Php -> false | Cpp when not (Common.defined com Define.Cppia) -> false | _ -> true) ->
				begin try
					let i = ref 0 in
					let check_assign e = match e.eexpr with
						| TBinop(OpAssign,{eexpr = TLocal v2},e2) when v1 == v2 -> incr i; e2
						| _ -> raise Exit
					in
					let e,_ = map_values ~allow_control_flow:false check_assign e2 in
					let e = match follow e.etype with
						| TAbstract({a_path=[],"Void"},_) -> {e with etype = v1.v_type}
						| _ -> e
					in
					let e1 = {e1 with eexpr = TVar(v1,Some e)} in
					changed := true;
					change_num_writes v1 (- !i);
					fuse (e1 :: acc) el
				with Exit ->
					fuse (e1 :: acc) (e2 :: el)
				end
			| ({eexpr = TVar(v1,Some e1)} as ev) :: e2 :: el when can_be_fused v1 e1 ->
				let found = ref false in
				let affected = ref false in
				let ik1 = get_interference_kind e1 in
				let check_interference e2 =
					let check ik e2 = match ik with
						| IKNone -> ()
						| IKSideEffect -> (* TODO: Could this miss a IKVarMod case? *)
							let rec loop e = match e.eexpr with
								| TMeta((Meta.Pure,_,_),_) ->
									()
								| TField _ when Optimizer.is_affected_type e.etype ->
									raise Exit
								| TCall({eexpr = TField(_,FStatic(c,cf))},el) when is_pure c cf ->
									List.iter loop el
								| TNew(c,_,el) when (match c.cl_constructor with Some cf when is_pure c cf -> true | _ -> false) ->
									List.iter loop el
								| TCall _ | TNew _ | TBinop((OpAssign | OpAssignOp _),_,_) | TUnop((Increment | Decrement),_,_) ->
									raise Exit
								| _ ->
									Type.iter loop e
							in
							loop e2
						| IKVarMod vl ->
							let rec loop e = match e.eexpr with
								| TLocal v when List.exists (fun v' -> v == v') vl -> raise Exit
								| _ -> Type.iter loop e
							in
							loop e2
					in
					try
						check ik1 e2;
						check (get_interference_kind e2) e1
					with Exit -> match com.platform with
						| Cpp when not (Common.defined com Define.Cppia) -> raise Exit
						| Php -> raise Exit (* They don't define evaluation order, so let's exit *)
						| _ -> affected := true;
				in
				let rec replace e =
					let e = match e.eexpr with
						| TWhile _ | TFunction _ ->
							e
						| TIf(e1,e2,eo) ->
							let e1 = replace e1 in
							{e with eexpr = TIf(e1,e2,eo)}
						| TSwitch(e1,cases,edef) ->
							let e1 = replace e1 in
							{e with eexpr = TSwitch(e1,cases,edef)}
						| TLocal v2 when v1 == v2 && not !affected ->
							found := true;
							e1
						| TBinop((OpAssign | OpAssignOp _ as op),({eexpr = TArray(e1,e2)} as ea),e3) ->
							let e1 = replace e1 in
							let e2 = replace e2 in
							let ea = {ea with eexpr = TArray(e1,e2)} in
							let e3 = replace e3 in
							{e with eexpr = TBinop(op,ea,e3)}
						| TBinop((OpAssign | OpAssignOp _ as op),e1,e2) ->
							let e2 = replace e2 in
							let e1 = match e1.eexpr with TLocal _ -> e1 | _ -> replace e1 in
							{e with eexpr = TBinop(op,e1,e2)}
						| TUnop((Increment | Decrement),_,{eexpr = TLocal _}) ->
							e
						| TCall({eexpr = TLocal v},_) when is_really_unbound v ->
							e
						| TCall(e1,el) when com.platform = Neko ->
							(* Neko has this reversed at the moment (issue #4787) *)
							let el = List.map replace el in
							let e1 = replace e1 in
							{e with eexpr = TCall(e1,el)}
						| _ ->
							Type.map_expr replace e
					in
					check_interference e;
					e
				in
				begin try
					let e = replace e2 in
					if not !found then raise Exit;
					changed := true;
					change_num_uses v1 (-1);
					fuse (e :: acc) el
				with Exit ->
					fuse (ev :: acc) (e2 :: el)
				end
			| {eexpr = TUnop((Increment | Decrement as op,Prefix,({eexpr = TLocal v} as ev)))} as e1 :: e2 :: el ->
				begin try
					let e2,f = match e2.eexpr with
						| TReturn (Some e2) -> e2,(fun e -> {e2 with eexpr = TReturn (Some e)})
						| TBinop(OpAssign,e21,e22) -> e22,(fun e -> {e2 with eexpr = TBinop(OpAssign,e21,e)})
						| TVar(v,Some e2) -> e2,(fun e -> {e2 with eexpr = TVar(v,Some e)})
						| _ -> raise Exit
					in
					let ops_match op1 op2 = match op1,op2 with
						| Increment,OpSub
						| Decrement,OpAdd ->
							true
						| _ ->
							false
					in
					begin match e2.eexpr with
						| TBinop(op2,{eexpr = TLocal v2},{eexpr = TConst (TInt i32)}) when v == v2 && Int32.to_int i32 = 1 && ops_match op op2 ->
							changed := true;
							change_num_uses v2 (-1);
							let e = (f {e1 with eexpr = TUnop(op,Postfix,ev)}) in
							fuse (e :: acc) el
<<<<<<< HEAD
=======
						| TLocal v2 when v == v2 ->
							changed := true;
							change_num_uses v2 (-1);
							let e = (f {e1 with eexpr = TUnop(op,Prefix,ev)}) in
							fuse (e :: acc) el
>>>>>>> d4c10726
						| _ ->
							raise Exit
					end
				with Exit ->
					fuse (e1 :: acc) (e2 :: el)
				end
			| e1 :: el ->
				fuse (e1 :: acc) el
			| [] ->
				acc
		in
		let rec loop e = match e.eexpr with
			| TBlock el ->
				let el = List.map loop el in
				(* fuse flips element order, but block_element doesn't care and flips it back *)
				let el = fuse [] el in
				let el = block_element [] el in
				let rec fuse_loop el =
					changed := false;
					let el = fuse [] el in
					let el = block_element [] el in
					if !changed then fuse_loop el else el
				in
				let el = fuse_loop el in
				{e with eexpr = TBlock el}
			| TCall({eexpr = TLocal v},_) when is_really_unbound v ->
				e
			| _ ->
				Type.map_expr loop e
		in
		let e = loop e in
		e
end

(*
	A BasicBlock represents a node in the control flow. It has expression elements similar to TBlock in the AST,
	but also holds additional information related to control flow and variables.

	Basic blocks are created whenever it is relevant for control flow. They differ from TBlock in that only their
	final element can be a control flow expression (the terminator). As a consequence, a given TBlock is split up
	into several basic blocks when control flow expressions are encountered.
*)
module BasicBlock = struct
	type block_kind =
		| BKRoot          (* The unique root block of the graph *)
		| BKNormal        (* A normal block *)
		| BKFunctionBegin (* Entry block of a function *)
		| BKFunctionEnd   (* Exit block of a function *)
		| BKSub           (* A sub block *)
		| BKConditional   (* A "then", "else" or "case" block *)
		| BKLoopHead      (* Header block of a loop *)
		| BKException     (* Relay block for exceptions *)
		| BKUnreachable   (* The unique unreachable block *)

	type cfg_edge_Flag =
		| FlagExecutable      (* Used by constant propagation to handle live edges *)
		| FlagDce             (* Used by DCE to keep track of handled edges *)
		| FlagCodeMotion      (* Used by code motion to track handled edges *)
		| FlagCopyPropagation (* Used by copy propagation to track handled eges *)

	type cfg_edge_kind =
		| CFGGoto                (* An unconditional branch *)
		| CFGFunction            (* Link to a function *)
		| CFGMaybeThrow          (* The block may or may not throw an exception *)
		| CFGCondBranch of texpr (* A conditional branch *)
		| CFGCondElse            (* A conditional alternative (else,default) *)

	and cfg_edge = {
		cfg_from : t;                           (* The source block *)
		cfg_to : t;                             (* The target block *)
		cfg_kind : cfg_edge_kind;               (* The edge kind *)
		mutable cfg_flags : cfg_edge_Flag list; (* Edge flags *)
	}

	and syntax_edge =
		| SEIfThen of t * t                                (* `if` with "then" and "next" *)
		| SEIfThenElse of t * t * t * Type.t               (* `if` with "then", "else" and "next" *)
		| SESwitch of (texpr list * t) list * t option * t (* `switch` with cases, "default" and "next" *)
		| SETry of t * (tvar * t) list * t                 (* `try` with catches and "next" *)
		| SEWhile of t * t                                 (* `while` with "body" and "next" *)
		| SESubBlock of t * t                              (* "sub" with "next" *)
		| SEMerge of t                                     (* Merge to same block *)
		| SEEnd                                            (* End of syntax *)
		| SENone                                           (* No syntax exit *)

	and t = {
		bb_id : int;                          (* The unique ID of the block *)
		bb_type : Type.t;                     (* The block type *)
		bb_pos : pos;                         (* The block position *)
		bb_kind : block_kind;                 (* The block kind *)
		mutable bb_closed : bool;             (* Whether or not the block has been closed *)
		(* elements *)
<<<<<<< HEAD
		bb_el : texpr DynArray.t;     (* The block expressions *)
		bb_phi : texpr DynArray.t;    (* SSA-phi expressions *)
=======
		bb_el : texpr DynArray.t;             (* The block expressions *)
		bb_phi : texpr DynArray.t;            (* SSA-phi expressions *)
>>>>>>> d4c10726
		(* relations *)
		mutable bb_outgoing : cfg_edge list;  (* Outgoing edges *)
		mutable bb_incoming : cfg_edge list;  (* Incoming edges *)
		mutable bb_dominator : t;             (* The block's dominator *)
		mutable bb_dominated : t list;        (* The dominated blocks *)
		mutable bb_df : t list;               (* The dominance frontier *)
		mutable bb_syntax_edge : syntax_edge; (* The syntactic edge *)
		mutable bb_loop_groups : int list;    (* The loop groups this block belongs to *)
		mutable bb_scopes : int list;         (* The scopes this block belongs to *)
		(* variables *)
		mutable bb_var_writes : tvar list;    (* List of assigned variables *)
	}

	let has_flag edge flag =
		List.mem flag edge.cfg_flags

	let _create id kind scopes t p =
		let rec bb = {
			bb_kind = kind;
			bb_id = id;
			bb_type = t;
			bb_pos = p;
			bb_closed = false;
			bb_el = DynArray.create();
			bb_phi = DynArray.create();
			bb_outgoing = [];
			bb_incoming = [];
			bb_dominator = bb;
			bb_dominated = [];
			bb_df = [];
			bb_syntax_edge = SENone;
			bb_loop_groups = [];
			bb_var_writes = [];
			bb_scopes = scopes;
		} in
		bb
end

(*
	A Graph contains all relevant information for a given method. It is built from the field expression
	and then refined in subsequent modules such as Ssa.
*)
module Graph = struct
	open BasicBlock

	type texpr_lookup = BasicBlock.t * bool * int
	type tfunc_info = BasicBlock.t * Type.t * pos * tfunc
	type var_write = BasicBlock.t list

	type var_info = {
		vi_var : tvar;                            (* The variable itself *)
		vi_extra : tvar_extra;                    (* The original v_extra *)
		mutable vi_origin : tvar;                 (* The origin variable of this variable *)
		mutable vi_writes : var_write;            (* A list of blocks that assign to this variable *)
		mutable vi_value : texpr_lookup option;   (* The value of this variable, if known *)
		mutable vi_ssa_edges : texpr_lookup list; (* The expressions this variable influences *)
		mutable vi_reaching_def : tvar option;    (* The current reaching definition variable of this variable *)
	}

	type t = {
		mutable g_root : BasicBlock.t;             (* The unique root block *)
		mutable g_exit : BasicBlock.t;             (* The unique exit block *)
		mutable g_unreachable : BasicBlock.t;      (* The unique unreachable block *)
		mutable g_functions : tfunc_info IntMap.t; (* A map of functions, indexed by their block IDs *)
		mutable g_nodes : BasicBlock.t IntMap.t;   (* A map of all blocks *)
		mutable g_cfg_edges : cfg_edge list;       (* A list of all CFG edges *)
<<<<<<< HEAD
		g_var_infos : var_info DynArray.t; (* A map of variable information *)
=======
		g_var_infos : var_info DynArray.t;         (* A map of variable information *)
>>>>>>> d4c10726
		mutable g_loops : BasicBlock.t IntMap.t;   (* A map containing loop information *)
	}

	let create_var_info g v =
		let vi = {
			vi_var = v;
			vi_extra = v.v_extra;
			vi_origin = v;
			vi_writes = [];
			vi_value = None;
			vi_ssa_edges = [];
			vi_reaching_def = None;
		} in
		DynArray.add g.g_var_infos vi;
		let i = DynArray.length g.g_var_infos - 1 in
		v.v_extra <- Some([],Some (mk (TConst (TInt (Int32.of_int i))) t_dynamic null_pos))

	let get_var_info g v = match v.v_extra with
		| Some(_,Some {eexpr = TConst (TInt i32)}) -> DynArray.get g.g_var_infos (Int32.to_int i32)
		| _ -> assert false

	(* edges *)

	let set_syntax_edge g bb se =
		bb.bb_syntax_edge <- se

	let get_syntax_edge g bb =
		bb.bb_syntax_edge

	let add_cfg_edge g bb_from bb_to kind =
		if bb_from != g.g_unreachable then begin
			let edge = { cfg_from = bb_from; cfg_to = bb_to; cfg_kind = kind; cfg_flags = [] } in
			g.g_cfg_edges <- edge :: g.g_cfg_edges;
			bb_from.bb_outgoing <- edge :: bb_from.bb_outgoing;
			bb_to.bb_incoming <- edge :: bb_to.bb_incoming;
		end

	let add_ssa_edge g v bb is_phi i =
		let vi = get_var_info g v in
		vi.vi_ssa_edges <- (bb,is_phi,i) :: vi.vi_ssa_edges

	(* nodes *)

	let add_function g tf t p bb =
		g.g_functions <- IntMap.add bb.bb_id (bb,t,p,tf) g.g_functions

	let alloc_id =
		let r = ref 1 in
		(fun () ->
			incr r;
			!r
		)

	let create_node g kind scopes bb_dom t p =
		let bb = BasicBlock._create (alloc_id()) kind scopes t p in
		bb.bb_dominator <- bb_dom;
		bb_dom.bb_dominated <- bb :: bb_dom.bb_dominated;
		g.g_nodes <- IntMap.add bb.bb_id bb g.g_nodes;
		bb

	let close_node g bb =
		if bb.bb_id > 0 then begin
			assert(not bb.bb_closed);
			bb.bb_closed <- true
		end

	let iter_dom_tree g f =
		let rec loop bb =
			f bb;
			List.iter loop bb.bb_dominated
		in
		loop g.g_root

	(* expressions *)

	let add_texpr g bb e =
		DynArray.add bb.bb_el e

	let get_texpr g bb is_phi i =
		DynArray.get (if is_phi then bb.bb_phi else bb.bb_el) i

	(* variables *)

	let declare_var g v =
		create_var_info g v

	let add_var_def g bb v =
		if bb.bb_id > 0 then begin
			bb.bb_var_writes <- v :: bb.bb_var_writes;
			let vi = get_var_info g v in
			vi.vi_writes <- bb :: vi.vi_writes;
		end

	let set_var_value g v bb is_phi i =
		(get_var_info g v).vi_value <- Some (bb,is_phi,i)

	let get_var_value g v =
		let value = (get_var_info g v).vi_value in
		let bb,is_phi,i = match value with
			| None -> raise Not_found
			| Some l -> l
		in
		match (get_texpr g bb is_phi i).eexpr with
		| TVar(_,Some e) | TBinop(OpAssign,_,e) -> e
		| _ -> assert false

	let add_var_origin g v v_origin =
		(get_var_info g v).vi_origin <- v_origin

	let get_var_origin g v =
		(get_var_info g v).vi_origin

	(* graph *)

	let create t p =
		let bb_root = BasicBlock._create 1 BKRoot [] t p; in
		let bb_unreachable = BasicBlock._create 0 BKUnreachable [] t_dynamic null_pos in
		{
			g_root = bb_root;
			g_exit = bb_unreachable;
			g_unreachable = bb_unreachable;
			g_functions = IntMap.empty;
			g_nodes = IntMap.add bb_root.bb_id bb_root IntMap.empty;
			g_cfg_edges = [];
			g_var_infos = DynArray.create();
			g_loops = IntMap.empty;
		}

	let calculate_df g =
		List.iter (fun edge ->
			let rec loop bb =
				if bb != g.g_unreachable && bb != edge.cfg_to && bb != edge.cfg_to.bb_dominator then begin
					bb.bb_df <- edge.cfg_to :: bb.bb_df;
					if bb.bb_dominator != bb then loop bb.bb_dominator
				end
			in
			loop edge.cfg_from
		) g.g_cfg_edges

	let finalize g bb_exit =
		g.g_exit <- bb_exit;
		calculate_df g;
end

type analyzer_context = {
	com : Common.context;
	config : Config.t;
	graph : Graph.t;
<<<<<<< HEAD
=======
	temp_var_name : string;
>>>>>>> d4c10726
	mutable entry : BasicBlock.t;
	mutable has_unbound : bool;
	mutable loop_counter : int;
	mutable loop_stack : int list;
	mutable scopes : int list;
	mutable scope_depth : int;
}

(*
	Transforms an expression to a graph, and a graph back to an expression. This module relies on TexprFilter being
	run first.

	The created graph is intact and can immediately be transformed back to an expression, or used for analysis first.
*)
module TexprTransformer = struct
	open BasicBlock
	open Graph

	let rec func ctx bb tf t p =
		let g = ctx.graph in
		let create_node kind bb t p =
			let bb = Graph.create_node g kind ctx.scopes bb t p in
			bb.bb_loop_groups <- ctx.loop_stack;
			bb
		in
		let bb_root = create_node BKFunctionBegin bb tf.tf_expr.etype tf.tf_expr.epos in
		let bb_exit = create_node BKFunctionEnd bb_root tf.tf_expr.etype tf.tf_expr.epos in
		List.iter (fun (v,_) ->
			declare_var g v;
			add_var_def g bb_root v
		) tf.tf_args;
		add_function g tf t p bb_root;
		add_cfg_edge g bb bb_root CFGFunction;
		let make_block_meta b =
			let e = mk (TConst (TInt (Int32.of_int b.bb_id))) ctx.com.basic.tint b.bb_pos in
			wrap_meta ":block" e
		in
		let bb_breaks = ref [] in
		let bb_continue = ref None in
		let b_try_stack = ref [] in
		let begin_loop bb_loop_pre bb_continue' =
			let old = !bb_breaks,!bb_continue in
			bb_breaks := [];
			bb_continue := Some bb_continue';
			let id = ctx.loop_counter in
			g.g_loops <- IntMap.add id bb_loop_pre g.g_loops;
			ctx.loop_stack <- id :: ctx.loop_stack;
			bb_continue'.bb_loop_groups <- id :: bb_continue'.bb_loop_groups;
			ctx.loop_counter <- id + 1;
			(fun () ->
				let breaks = !bb_breaks in
				bb_breaks := fst old;
				bb_continue := snd old;
				ctx.loop_stack <- List.tl ctx.loop_stack;
				breaks;
			)
		in
		let begin_try b =
			b_try_stack := b :: !b_try_stack;
			(fun () ->
				b_try_stack := List.tl !b_try_stack
			)
		in
		let increase_scope () =
			ctx.scope_depth <- ctx.scope_depth + 1;
			ctx.scopes <- ctx.scope_depth :: ctx.scopes;
			(fun () ->
				ctx.scopes <- List.tl ctx.scopes;
			)
		in
		let add_terminator bb e =
			add_texpr g bb e;
			close_node g bb;
			g.g_unreachable
		in
		let check_unbound_call v el =
			if is_unbound_call_that_might_have_side_effects v el then ctx.has_unbound <- true
		in
		let rec value bb e = match e.eexpr with
			| TLocal v ->
				bb,e
			| TBinop(OpAssign,({eexpr = TLocal v} as e1),e2) ->
				block_element bb e,e1
			| TBlock [e1] ->
				value bb e1
			| TBlock _ | TIf _ | TSwitch _ | TTry _ ->
				bind_to_temp bb false e
			| TCall({eexpr = TLocal v},el) when is_really_unbound v ->
				check_unbound_call v el;
				bb,e
			| TCall(e1,el) ->
				call bb e e1 el
			| TBinop((OpAssign | OpAssignOp _) as op,e1,e2) ->
				let bb,e2 = value bb e2 in
				let bb,e1 = value bb e1 in
				bb,{e with eexpr = TBinop(op,e1,e2)}
			| TBinop(op,e1,e2) ->
				let bb,e1,e2 = match ordered_value_list bb [e1;e2] with
					| bb,[e1;e2] -> bb,e1,e2
					| _ -> assert false
				in
				bb,{e with eexpr = TBinop(op,e1,e2)}
			| TUnop(op,flag,e1) ->
				let bb,e1 = value bb e1 in
				bb,{e with eexpr = TUnop(op,flag,e1)}
			| TArrayDecl el ->
				let bb,el = ordered_value_list bb el in
				bb,{e with eexpr = TArrayDecl el}
			| TObjectDecl fl ->
				let el = List.map snd fl in
				let bb,el = ordered_value_list bb el in
				bb,{e with eexpr = TObjectDecl (List.map2 (fun (s,_) e -> s,e) fl el)}
			| TField({eexpr = TTypeExpr _},fa) ->
				bb,e
			| TField(e1,fa) ->
				let bb,e1 = value bb e1 in
				bb,{e with eexpr = TField(e1,fa)}
			| TArray(e1,e2) ->
				let bb,e1,e2 = match ordered_value_list bb [e1;e2] with
					| bb,[e1;e2] -> bb,e1,e2
					| _ -> assert false
				in
				bb,{e with eexpr = TArray(e1,e2)}
			| TMeta(m,e1) ->
				let bb,e1 = value bb e1 in
				bb,{e with eexpr = TMeta(m,e1)}
			| TParenthesis e1 ->
				let bb,e1 = value bb e1 in
				bb,{e with eexpr = TParenthesis e1}
			| TCast(e1,mto) ->
				let bb,e1 = value bb e1 in
				bb,{e with eexpr = TCast(e1,mto)}
			| TNew(c,tl,el) ->
				let bb,el = ordered_value_list bb el in
				bb,{e with eexpr = TNew(c,tl,el)}
			| TEnumParameter(e1,ef,ei) ->
				let bb,e1 = value bb e1 in
				bb,{e with eexpr = TEnumParameter(e1,ef,ei)}
			| TFunction tf ->
				let bb_func,bb_func_end = func ctx bb tf e.etype e.epos in
				let e_fun = mk (TConst (TString "fun")) t_dynamic p in
				let econst = mk (TConst (TInt (Int32.of_int bb_func.bb_id))) ctx.com.basic.tint e.epos in
				let ec = mk (TCall(e_fun,[econst])) t_dynamic p in
				let bb_next = create_node BKNormal bb bb.bb_type bb.bb_pos in
				add_cfg_edge g bb bb_next CFGGoto;
				set_syntax_edge g bb (SEMerge bb_next);
				close_node g bb;
				add_cfg_edge g bb_func_end bb_next CFGGoto;
				bb_next,ec
			| TTypeExpr(TClassDecl {cl_kind = KAbstractImpl a}) when not (Meta.has Meta.RuntimeValue a.a_meta) ->
				error "Cannot use abstract as value" e.epos
			| TConst _ | TTypeExpr _ ->
				bb,e
			| TContinue | TBreak | TThrow _ | TReturn _ | TVar _ | TFor _ | TWhile _ ->
				error "Cannot use this expression as value" e.epos
		and ordered_value_list bb el =
			let might_be_affected,collect_modified_locals = Optimizer.create_affection_checker() in
			let rec can_be_optimized e = match e.eexpr with
				| TBinop _ | TArray _ | TCall _ -> true
				| TParenthesis e1 -> can_be_optimized e1
				| _ -> false
			in
			let _,el = List.fold_left (fun (had_side_effect,acc) e ->
				if had_side_effect then
					(true,(might_be_affected e || Optimizer.has_side_effect e,can_be_optimized e,e) :: acc)
				else begin
					let had_side_effect = Optimizer.has_side_effect e in
					if had_side_effect then collect_modified_locals e;
					let opt = can_be_optimized e in
					(had_side_effect || opt,(false,opt,e) :: acc)
				end
			) (false,[]) (List.rev el) in
			let bb,values = List.fold_left (fun (bb,acc) (aff,opt,e) ->
				let bb,value = if aff || opt then bind_to_temp bb aff e else value bb e in
				bb,(value :: acc)
			) (bb,[]) el in
			bb,List.rev values
		and bind_to_temp bb sequential e =
			let rec loop fl e = match e.eexpr with
				| TField(e1,fa) when (match extract_field fa with Some {cf_kind = Method MethNormal} -> true | _ -> false) ->
					loop ((fun e' -> {e with eexpr = TField(e',fa)}) :: fl) e1
				| _ ->
					fl,e
			in
			let fl,e = loop [] e in
<<<<<<< HEAD
			let v = alloc_var "tmp" e.etype in
=======
			let v = alloc_var ctx.temp_var_name e.etype in
>>>>>>> d4c10726
			begin match ctx.com.platform with
				| Cpp when sequential && not (Common.defined ctx.com Define.Cppia) -> ()
				| _ -> v.v_meta <- [Meta.CompilerGenerated,[],e.epos];
			end;
			let bb = declare_var_and_assign bb v e in
			let e = {e with eexpr = TLocal v} in
			let e = List.fold_left (fun e f -> f e) e (List.rev fl) in
			bb,e
		and declare_var_and_assign bb v e =
			begin match follow v.v_type with
				| TAbstract({a_path=[],"Void"},_) -> error "Cannot use Void as value" e.epos
				| _ -> ()
			end;
			let ev = mk (TLocal v) v.v_type e.epos in
			let was_assigned = ref false in
			let assign e =
				if not !was_assigned then begin
					was_assigned := true;
					declare_var g v;
					add_texpr g bb (mk (TVar(v,None)) ctx.com.basic.tvoid ev.epos);
				end;
				mk (TBinop(OpAssign,ev,e)) ev.etype e.epos
			in
			begin try
				block_element_plus bb (map_values assign e) (fun e -> mk (TVar(v,Some e)) ctx.com.basic.tvoid e.epos)
			with Exit ->
				let bb,e = value bb e in
				declare_var g v;
				add_var_def g bb v;
				add_texpr g bb (mk (TVar(v,Some e)) ctx.com.basic.tvoid ev.epos);
				bb
			end
		and block_element_plus bb (e,efinal) f =
			let bb = block_element bb e in
			let bb = match efinal with
				| None -> bb
				| Some e -> block_element bb (f e)
			in
			bb
		and block_element_value bb e f =
			let e,efinal = map_values f e in
			block_element_plus bb (e,efinal) f
		and call bb e e1 el =
			begin match e1.eexpr with
				| TConst TSuper when ctx.com.platform = Java || ctx.com.platform = Cs ->
					bb,e
				| _ ->
					let check e t = match e.eexpr,t with
						| TLocal v,TType({t_path = ["cs"],("Ref" | "Out")},_) ->
							v.v_capture <- true;
							e
						| _ ->
							e
					in
					let el = Codegen.UnificationCallback.check_call check el e1.etype in
					let bb,el = ordered_value_list bb (e1 :: el) in
					match el with
						| e1 :: el -> bb,{e with eexpr = TCall(e1,el)}
						| _ -> assert false
			end
		and block_element bb e = match e.eexpr with
			(* variables *)
			| TVar(v,None) ->
				declare_var g v;
				add_texpr g bb e;
				bb
			| TVar(v,Some e1) ->
				declare_var_and_assign bb v e1
			| TBinop(OpAssign,({eexpr = TLocal v} as e1),e2) ->
				let assign e =
					mk (TBinop(OpAssign,e1,e)) e.etype e.epos
				in
				begin try
					block_element_value bb e2 assign
				with Exit ->
					let bb,e2 = value bb e2 in
					add_var_def g bb v;
					add_texpr g bb {e with eexpr = TBinop(OpAssign,e1,e2)};
					bb
				end
			(* branching *)
			| TMeta((Meta.MergeBlock,_,_),{eexpr = TBlock el}) ->
				block_el bb el
			| TBlock el ->
				let scope = increase_scope() in
				let bb_sub = create_node BKSub bb e.etype e.epos in
				add_cfg_edge g bb bb_sub CFGGoto;
				close_node g bb;
				let bb_sub_next = block_el bb_sub el in
				scope();
				let bb_next = create_node BKNormal bb_sub_next bb.bb_type bb.bb_pos in
				set_syntax_edge g bb (SESubBlock(bb_sub,bb_next));
				add_cfg_edge g bb_sub_next bb_next CFGGoto;
				close_node g bb_sub_next;
				bb_next;
			| TIf(e1,e2,None) ->
				let bb,e1 = bind_to_temp bb false e1 in
				let scope = increase_scope() in
				let bb_then = create_node BKConditional bb e2.etype e2.epos in
				add_texpr g bb (wrap_meta ":cond-branch" e1);
				add_cfg_edge g bb bb_then (CFGCondBranch (mk (TConst (TBool true)) ctx.com.basic.tbool e2.epos));
				let bb_then_next = block bb_then e2 in
				scope();
				let bb_next = create_node BKNormal bb bb.bb_type bb.bb_pos in
				set_syntax_edge g bb (SEIfThen(bb_then,bb_next));
				add_cfg_edge g bb bb_next CFGCondElse;
				close_node g bb;
				add_cfg_edge g bb_then_next bb_next CFGGoto;
				close_node g bb_then_next;
				bb_next
			| TIf(e1,e2,Some e3) ->
				let bb,e1 = bind_to_temp bb false e1 in
				let scope = increase_scope() in
				let bb_then = create_node BKConditional bb e2.etype e2.epos in
				let bb_else = create_node BKConditional bb e3.etype e3.epos in
				add_texpr g bb (wrap_meta ":cond-branch" e1);
				add_cfg_edge g bb bb_then (CFGCondBranch (mk (TConst (TBool true)) ctx.com.basic.tbool e2.epos));
				add_cfg_edge g bb bb_else CFGCondElse;
				close_node g bb;
				let bb_then_next = block bb_then e2 in
				let bb_else_next = block bb_else e3 in
				scope();
				let dead_then = bb_then_next == g.g_unreachable in
				let dead_else = bb_else_next == g.g_unreachable in
				let dom = match dead_then,dead_else with
					| false,false -> bb
					| true,true -> g.g_unreachable
					| true,false -> bb_else_next
					| false,true -> bb_then_next
				in
				let bb_next = create_node BKNormal dom bb.bb_type bb.bb_pos in
				set_syntax_edge g bb (SEIfThenElse(bb_then,bb_else,bb_next,e.etype));
				add_cfg_edge g bb_then_next bb_next CFGGoto;
				add_cfg_edge g bb_else_next bb_next CFGGoto;
				close_node g bb_then_next;
				close_node g bb_else_next;
				bb_next
			| TSwitch(e1,cases,edef) ->
				let is_exhaustive = edef <> None || Optimizer.is_exhaustive e1 in
				let bb,e1 = bind_to_temp bb false e1 in
				add_texpr g bb (wrap_meta ":cond-branch" e1);
				let reachable = ref [] in
				let make_case e =
					let scope = increase_scope() in
					let bb_case = create_node BKConditional bb e.etype e.epos in
					let bb_case_next = block bb_case e in
					scope();
					if bb_case_next != g.g_unreachable then
						reachable := bb_case_next :: !reachable;
					close_node g bb_case_next;
					bb_case
				in
				let cases = List.map (fun (el,e) ->
					let bb_case = make_case e in
					List.iter (fun e -> add_cfg_edge g bb bb_case (CFGCondBranch e)) el;
					el,bb_case
				) cases in
				let def = match edef with
					| None ->
						None
					| Some e ->
						let bb_case = make_case e in
						add_cfg_edge g bb bb_case (CFGCondElse);
						Some (bb_case)
				in
				let dom = if not is_exhaustive then begin
					bb
				end else match !reachable with
					| [] -> g.g_unreachable
					| [bb_case] -> bb_case
					| _ -> bb
				in
				let bb_next = create_node BKNormal dom bb.bb_type bb.bb_pos in
				if not is_exhaustive then add_cfg_edge g bb bb_next CFGGoto;
				List.iter (fun bb -> add_cfg_edge g bb bb_next CFGGoto) !reachable;
				set_syntax_edge g bb (SESwitch(cases,def,bb_next));
				close_node g bb;
				bb_next
			| TWhile(e1,e2,NormalWhile) ->
				let bb_loop_pre = create_node BKNormal bb e1.etype e1.epos in
				add_cfg_edge g bb bb_loop_pre CFGGoto;
				set_syntax_edge g bb (SEMerge bb_loop_pre);
				close_node g bb;
				let bb_loop_head = create_node BKLoopHead bb_loop_pre e1.etype e1.epos in
				add_cfg_edge g bb_loop_pre bb_loop_head CFGGoto;
				let scope = increase_scope() in
				let close = begin_loop bb bb_loop_head in
				let bb_loop_body = create_node BKNormal bb_loop_head e2.etype e2.epos in
				let bb_loop_body_next = block bb_loop_body e2 in
				let bb_breaks = close() in
				scope();
				let dom = match bb_breaks with
					| [] ->
						add_cfg_edge g bb_loop_body_next bb_exit CFGGoto;
						g.g_unreachable
					| [bb_break] -> bb_break
					| _ -> bb_loop_body (* TODO: this is not accurate for while(true) loops *)
				in
				let bb_next = create_node BKNormal dom bb.bb_type bb.bb_pos in
				List.iter (fun bb -> add_cfg_edge g bb bb_next CFGGoto) bb_breaks;
				set_syntax_edge g bb_loop_pre (SEWhile(bb_loop_body,bb_next));
				close_node g bb_loop_pre;
				add_texpr g bb_loop_pre {e with eexpr = TWhile(e1,make_block_meta bb_loop_body,NormalWhile)};
				add_cfg_edge g bb_loop_body_next bb_loop_head CFGGoto;
				add_cfg_edge g bb_loop_head bb_loop_body CFGGoto;
				close_node g bb_loop_body_next;
				close_node g bb_loop_head;
				bb_next;
			| TTry(e1,catches) ->
				let scope = increase_scope() in
				let bb_try = create_node BKNormal bb e1.etype e1.epos in
				let bb_exc = create_node BKException bb_try t_dynamic e.epos in
				add_cfg_edge g bb bb_try CFGGoto;
				let close = begin_try bb_exc in
				let bb_try_next = block bb_try e1 in
				close();
				scope();
				let bb_next = create_node BKNormal bb_try bb.bb_type bb.bb_pos in
				add_cfg_edge g bb_try_next bb_next CFGGoto;
				close_node g bb_try_next;
				if bb_exc.bb_incoming = [] then
					set_syntax_edge g bb (SESubBlock(bb_try,bb_next))
				else begin
					let catches = List.map (fun (v,e) ->
						declare_var ctx.graph v;
						let scope = increase_scope() in
						let bb_catch = create_node BKNormal bb_exc e.etype e.epos in
						add_var_def g bb_catch v;
						add_cfg_edge g bb_exc bb_catch CFGGoto;
						let bb_catch_next = block bb_catch e in
						scope();
						add_cfg_edge g bb_catch_next bb_next CFGGoto;
						close_node g bb_catch_next;
						v,bb_catch
					) catches in
					set_syntax_edge g bb (SETry(bb_try,catches,bb_next));
				end;
				close_node g bb_exc;
				close_node g bb;
				bb_next
			(* control flow *)
			| TReturn None ->
				add_cfg_edge g bb bb_exit CFGGoto;
				add_terminator bb e
			| TReturn (Some e1) ->
				begin try
					let mk_return e1 = mk (TReturn (Some e1)) t_dynamic e.epos in
					block_element_value bb e1 mk_return
				with Exit ->
					let bb,e1 = value bb e1 in
					add_cfg_edge g bb bb_exit CFGGoto;
					add_terminator bb {e with eexpr = TReturn(Some e1)};
				end
			| TBreak ->
				bb_breaks := bb :: !bb_breaks;
				add_terminator bb e
			| TContinue ->
				begin match !bb_continue with
					| Some bb_continue -> add_cfg_edge g bb bb_continue CFGGoto
					| _ -> assert false
				end;
				add_terminator bb e
			| TThrow e1 ->
				begin try
					let mk_throw e1 = mk (TThrow e1) t_dynamic e.epos in
					block_element_value bb e1 mk_throw
				with Exit ->
					let bb,e1 = value bb e1 in
					begin match !b_try_stack with
						| [] -> add_cfg_edge g bb bb_exit CFGGoto
						| _ -> List.iter (fun bb_exc -> add_cfg_edge g bb bb_exc CFGGoto) !b_try_stack;
					end;
					add_terminator bb {e with eexpr = TThrow e1};
				end
			(* side_effects *)
			| TCall({eexpr = TLocal v},el) when is_really_unbound v ->
				check_unbound_call v el;
				add_texpr g bb e;
				bb
			| TCall(e1,el) ->
				let bb,e = call bb e e1 el in
				add_texpr g bb e;
				bb
			| TNew(c,tl,el) ->
				let bb,el = ordered_value_list bb el in
				add_texpr g bb {e with eexpr = TNew(c,tl,el)};
				bb
			| TCast(e1,Some mt) ->
				let b,e1 = value bb e1 in
				add_texpr g bb {e with eexpr = TCast(e1,Some mt)};
				bb
			| TBinop((OpAssign | OpAssignOp _) as op,({eexpr = TArray(e1,e2)} as ea),e3) ->
				let bb,e1,e2,e3 = match ordered_value_list bb [e1;e2;e3] with
					| bb,[e1;e2;e3] -> bb,e1,e2,e3
					| _ -> assert false
				in
				add_texpr g bb {e with eexpr = TBinop(op,{ea with eexpr = TArray(e1,e2)},e3)};
				bb
			| TBinop((OpAssign | OpAssignOp _ as op),e1,e2) ->
				let bb,e1 = value bb e1 in
				let bb,e2 = value bb e2 in
				add_texpr g bb {e with eexpr = TBinop(op,e1,e2)};
				bb
			| TUnop((Increment | Decrement as op),flag,e1) ->
				let bb,e1 = value bb e1 in
				add_texpr g bb {e with eexpr = TUnop(op,flag,e1)};
				bb
			| TLocal _ when not ctx.config.Config.local_dce ->
				add_texpr g bb e;
				bb
			(* no-side-effect *)
			| TEnumParameter _ | TFunction _ | TConst _ | TTypeExpr _ | TLocal _ ->
				bb
			(* no-side-effect composites *)
			| TParenthesis e1 | TMeta(_,e1) | TCast(e1,None) | TField(e1,_) | TUnop(_,_,e1) ->
				block_element bb e1
			| TArray(e1,e2) | TBinop(_,e1,e2) ->
				let bb = block_element bb e1 in
				block_element bb e2
			| TArrayDecl el ->
				block_el bb el
			| TObjectDecl fl ->
				block_el bb (List.map snd fl)
			| TFor _ | TWhile(_,_,DoWhile) ->
				assert false
		and block_el bb el =
			match !b_try_stack with
			| [] ->
				List.fold_left block_element bb el;
			| bbl ->
				List.fold_left (fun bb e ->
					if not (can_throw e) then
						block_element bb e
					else begin
						let bb' = create_node BKNormal bb e.etype e.epos in
						add_cfg_edge g bb bb' CFGGoto;
						List.iter (fun bb_exc -> add_cfg_edge g bb bb_exc CFGMaybeThrow) bbl;
						set_syntax_edge g bb (SEMerge bb');
						close_node g bb;
						block_element bb' e
					end
				) bb el
		and block bb e =
			let el = match e.eexpr with
				| TBlock el -> el
				| _ -> [e]
			in
			block_el bb el
		in
		let bb_last = block bb_root tf.tf_expr in
		close_node g bb_last;
		add_cfg_edge g bb_last bb_exit CFGGoto; (* implied return *)
		close_node g bb_exit;
		bb_root,bb_exit

	let from_texpr com config e =
		let g = Graph.create e.etype e.epos in
		let ctx = {
			com = com;
			config = config;
			graph = g;
<<<<<<< HEAD
=======
			(* For CPP we want to use variable names which are "probably" not used by users in order to
			   avoid problems with the debugger, see https://github.com/HaxeFoundation/hxcpp/issues/365 *)
			temp_var_name = (match com.platform with Cpp -> "_hx_tmp" | _ -> "tmp");
>>>>>>> d4c10726
			entry = g.g_unreachable;
			has_unbound = false;
			loop_counter = 0;
			loop_stack = [];
			scope_depth = 0;
			scopes = [0];
		} in
		let bb_func,bb_exit = match e.eexpr with
			| TFunction tf ->
				func ctx g.g_root tf e.etype e.epos;
			| _ ->
				raise Exit
		in
		ctx.entry <- bb_func;
		close_node g g.g_root;
		finalize g bb_exit;
		set_syntax_edge g bb_exit SEEnd;
		let check_unreachable bb =
			let rec get_code_pos bb =
				if DynArray.length bb.bb_el > 0 then
					Some ((DynArray.get bb.bb_el 0).epos)
				else begin match ExtList.List.filter_map get_code_pos bb.bb_dominated with
					| p :: _ -> Some p
					| [] -> None
				end
			in
			match get_code_pos bb with
				| Some p -> com.warning "Unreachable code" p
				| None -> ()
		in
		if config.Config.unreachable_code then List.iter check_unreachable g.g_unreachable.bb_dominated;
		ctx

	let rec block_to_texpr_el ctx bb =
		if bb.bb_dominator == ctx.graph.g_unreachable then
			[]
		else begin
			let block bb = block_to_texpr ctx bb in
			let rec loop bb se =
				let el = List.rev (DynArray.to_list bb.bb_el) in
				match el,se with
				| el,SESubBlock(bb_sub,bb_next) ->
					Some bb_next,(block bb_sub) :: el
				| el,SEMerge bb_next ->
					Some bb_next,el
				| el,(SEEnd | SENone) ->
					None,el
				| {eexpr = TWhile(e1,_,flag)} as e :: el,(SEWhile(bb_body,bb_next)) ->
					let e2 = block bb_body in
					Some bb_next,{e with eexpr = TWhile(e1,e2,flag)} :: el
				| el,SETry(bb_try,bbl,bb_next) ->
					Some bb_next,(mk (TTry(block bb_try,List.map (fun (v,bb) -> v,block bb) bbl)) ctx.com.basic.tvoid bb_try.bb_pos) :: el
				| e1 :: el,se ->
					let e1 = skip e1 in
					begin match e1.eexpr,se with
						| TConst (TBool true),(SEIfThen(bb_then,bb_next) | SEIfThenElse(bb_then,_,bb_next,_)) -> loop bb (SESubBlock(bb_then,bb_next))
						| TConst (TBool false),SEIfThen(_,bb_next) -> Some bb_next,el
						| TConst (TBool false),SEIfThenElse(_,bb_else,bb_next,_) -> loop bb (SESubBlock(bb_else,bb_next))
						| TConst _,SESwitch(bbl,bo,bb_next) ->
							let bbl = List.filter (fun (el,bb_case) -> List.exists (expr_eq e1) el) bbl in
							begin match bbl,bo with
								| [_,bb_case],_ -> loop bb (SESubBlock(bb_case,bb_next))
								| [],Some bb_default -> loop bb (SESubBlock(bb_default,bb_next))
								| [],None -> Some bb_next,el
								| _ :: _,_ -> assert false
							end
						| _ ->
							let bb_next,e1_def,t = match se with
								| SEIfThen(bb_then,bb_next) -> Some bb_next,TIf(e1,block bb_then,None),ctx.com.basic.tvoid
								| SEIfThenElse(bb_then,bb_else,bb_next,t) -> Some bb_next,TIf(e1,block bb_then,Some (block bb_else)),t
								| SESwitch(bbl,bo,bb_next) -> Some bb_next,TSwitch(e1,List.map (fun (el,bb) -> el,block bb) bbl,Option.map block bo),ctx.com.basic.tvoid
								| _ -> error (Printf.sprintf "Invalid node exit: %s" (s_expr_pretty e1)) bb.bb_pos
							in
							bb_next,(mk e1_def t e1.epos) :: el
					end
				| [],_ ->
					None,[]
			in
			let bb_next,el = loop bb bb.bb_syntax_edge in
			let el = match bb_next with
				| None -> el
				| Some bb -> (block_to_texpr_el ctx bb) @ el
			in
			el
		end

	and block_to_texpr ctx bb =
		assert(bb.bb_closed);
		let el = block_to_texpr_el ctx bb in
		let e = mk (TBlock (List.rev el)) bb.bb_type bb.bb_pos in
		e

	and func ctx i =
		let bb,t,p,tf = IntMap.find i ctx.graph.g_functions in
		let e = block_to_texpr ctx bb in
		let rec loop e = match e.eexpr with
			| TLocal v when not (is_unbound v) ->
				{e with eexpr = TLocal (get_var_origin ctx.graph v)}
			| TVar(v,eo) when not (is_unbound v) ->
				let eo = Option.map loop eo in
				let v' = get_var_origin ctx.graph v in
				{e with eexpr = TVar(v',eo)}
			| TBinop(OpAssign,e1,({eexpr = TBinop(op,e2,e3)} as e4)) ->
				let e1 = loop e1 in
				let e2 = loop e2 in
				let e3 = loop e3 in
				let is_valid_assign_op = function
					| OpAdd | OpMult | OpDiv | OpSub | OpAnd
					| OpOr | OpXor | OpShl | OpShr | OpUShr | OpMod ->
						true
					| OpAssignOp _ | OpInterval | OpArrow | OpAssign | OpEq
					| OpNotEq | OpGt | OpGte | OpLt | OpLte | OpBoolAnd | OpBoolOr ->
						false
				in
				begin match e1.eexpr,e2.eexpr with
					| TLocal v1,TLocal v2 when v1 == v2 && is_valid_assign_op op ->
						begin match op,e3.eexpr with
							| OpAdd,TConst (TInt i32) when Int32.to_int i32 = 1 -> {e with eexpr = TUnop(Increment,Prefix,e1)}
							| OpSub,TConst (TInt i32) when Int32.to_int i32 = 1 -> {e with eexpr = TUnop(Decrement,Prefix,e1)}
							| _ -> {e with eexpr = TBinop(OpAssignOp op,e1,e3)}
						end
					| _ ->
						{e with eexpr = TBinop(OpAssign,e1,{e4 with eexpr = TBinop(op,e2,e3)})}
				end
			| TCall({eexpr = TConst (TString "fun")},[{eexpr = TConst (TInt i32)}]) ->
				func ctx (Int32.to_int i32)
			| TCall({eexpr = TLocal v},_) when is_really_unbound v ->
				e
			| _ ->
				Type.map_expr loop e
		in
		let e = loop e in
		mk (TFunction {tf with tf_expr = e}) t p

	let to_texpr ctx =
		func ctx ctx.entry.bb_id
end

(*
	Ssa changes the expressions of a graph to conform to SSA rules. All variables are assigned to only once
	and SSA-phi expressions are created where necessary.

	The first pass inserts SSA-phi expressions for each variable in the dominance frontier of all its defining
	blocks.

	The second pass then creates and renames variables to ensure SSA property.
*)
module Ssa = struct
	open BasicBlock
	open Graph

	let add_phi g bb v =
		let p = bb.bb_pos in
		let ev = mk (TLocal v) v.v_type p in
		let el = List.map (fun _ -> ev) bb.bb_incoming in
		let e_phi = mk (TConst (TString "phi")) t_dynamic p in
		let ec = mk (TCall(e_phi,el)) t_dynamic p in
		let e = mk (TBinop(OpAssign,ev,ec)) t_dynamic p in
		DynArray.add bb.bb_phi e

	let insert_phi ctx =
		DynArray.iter (fun vi ->
			let v = vi.vi_var in
			let done_list = ref IntMap.empty in
			let w = ref vi.vi_writes in
			while !w <> [] do
				let x = List.hd !w in
				w := List.tl !w;
				List.iter (fun y ->
					if not (IntMap.mem y.bb_id !done_list) then begin
						add_phi ctx.graph y v;
						done_list := IntMap.add y.bb_id true !done_list;
						if not (List.memq y vi.vi_writes) then
							w := y :: !w
					end
				) x.bb_df;
			done
		) ctx.graph.g_var_infos

	let set_reaching_def g v vo =
		let vi = get_var_info g v in
		vi.vi_reaching_def <- vo

	let get_reaching_def g v =
		(get_var_info g v).vi_reaching_def

	let rec dominates bb_dom bb =
		bb_dom == bb || bb.bb_dominator == bb_dom || (bb.bb_dominator != bb && dominates bb_dom bb.bb_dominator)

	let dominates ctx r bb =
		let l = (get_var_info ctx.graph r).vi_writes in
		List.exists (fun bb' -> dominates bb' bb) l

	let update_reaching_def ctx v bb =
		let rec loop r = match r with
			| Some r ->
				if dominates ctx r bb then
					Some r
				else
					loop (get_reaching_def ctx.graph r)
			| None ->
				None
		in
		let v' = (loop (get_reaching_def ctx.graph v)) in
		set_reaching_def ctx.graph v v'

	let local ctx e v bb =
		update_reaching_def ctx v bb;
		match get_reaching_def ctx.graph v with
			| Some v' -> v'
			| None -> v

	let update_phi ctx edge =
		let bb = edge.cfg_to in
		let rec loop i e =
			match e.eexpr with
			| TBinop(OpAssign,({eexpr = TLocal v0} as e1), ({eexpr = TCall({eexpr = TConst (TString "phi")} as ephi,el)} as ecall)) ->
				let el = List.map2 (fun e inc ->
					let bb_pred = inc.cfg_from in
					if bb_pred != edge.cfg_from then
						e
					else match e.eexpr with
					| TLocal v ->
						let v' = local ctx e v edge.cfg_from in
						add_ssa_edge ctx.graph v' bb true i;
						{e with eexpr = TLocal v'}
					| _ ->
						assert false
				) el edge.cfg_to.bb_incoming in
				let ephi = {ecall with eexpr = TCall(ephi,el)} in
				set_var_value ctx.graph v0 bb true i;
				{e with eexpr = TBinop(OpAssign,e1,ephi)}
			| _ ->
				Type.map_expr (loop i) e
		in
		dynarray_mapi loop bb.bb_phi

	let rec rename_in_block ctx bb =
		let write_var v is_phi i =
			update_reaching_def ctx v bb;
			let v' = alloc_var (v.v_name) v.v_type in
			declare_var ctx.graph v';
			v'.v_meta <- v.v_meta;
			v'.v_capture <- v.v_capture;
			add_var_def ctx.graph bb v';
			set_reaching_def ctx.graph v' (get_reaching_def ctx.graph v);
			set_reaching_def ctx.graph v (Some v');
			set_var_value ctx.graph v' bb is_phi i;
			add_var_origin ctx.graph v' v;
			v'
		in
		let rec loop is_phi i e = match e.eexpr with
			| TLocal v when not (is_unbound v) ->
				let v' = local ctx e v bb in
				add_ssa_edge ctx.graph v' bb is_phi i;
				{e with eexpr = TLocal v'}
			| TVar(v,Some e1) when not (is_unbound v) ->
				let e1 = (loop is_phi i) e1 in
				let v' = write_var v is_phi i in
				{e with eexpr = TVar(v',Some e1)}
			| TBinop(OpAssign,({eexpr = TLocal v} as e1),e2) when not (is_unbound v) ->
				let e2 = (loop is_phi i) e2 in
				let v' = write_var v is_phi i in
				{e with eexpr = TBinop(OpAssign,{e1 with eexpr = TLocal v'},e2)};
			| TCall({eexpr = TConst (TString "phi")},_) ->
				e
			| _ ->
				Type.map_expr (loop is_phi i) e
		in
		dynarray_mapi (loop true) bb.bb_phi;
		dynarray_mapi (loop false) bb.bb_el;
		List.iter (update_phi ctx) bb.bb_outgoing;
		List.iter (rename_in_block ctx) bb.bb_dominated

	let apply ctx =
		insert_phi ctx;
		rename_in_block ctx ctx.graph.g_root
end

module type DataFlowApi = sig
	type t
	val flag : BasicBlock.cfg_edge_Flag
	val transfer : analyzer_context -> BasicBlock.t -> texpr -> t (* The transfer function *)
	val equals : t -> t -> bool                                   (* The equality function *)
	val bottom : t                                                (* The bottom element of the lattice *)
	val top : t                                                   (* The top element of the lattice *)
	val get_cell : int -> t                                       (* Lattice cell getter *)
	val set_cell : int -> t -> unit                               (* Lattice cell setter *)
	val init : analyzer_context -> unit                           (* The initialization function which is called at the start *)
	val commit : analyzer_context -> unit                         (* The commit function which is called at the end *)
	val conditional : bool                                        (* Whether or not conditional branches are checked *)
end

(*
	DataFlow provides a framework for data flow analysis. It follows CFG edges from the root of the graph
	and visits the expressions and SSA-phi expressions of blocks on its way.

	If such an expression assigns to a variable (TVar or TBinop(OpAsssign)), all uses of that variable are
	checked by following the variable's SSA edges.

	A conditional branch edge (CFGCondBranch and CFGCondElse) is only followed if the available information
	suggests that it might be executable. This causes information from dead branches to not be taken into
	account.

	For SSA-phi nodes, only those incoming edges which are considered to be executable are processed.

	The algorithm continues until no further changes occur.
*)
module DataFlow (M : DataFlowApi) = struct
	open Graph
	open BasicBlock

	let get_ssa_edges_from g v =
		(get_var_info g v).vi_ssa_edges

	let run ctx =
		let g = ctx.graph in
		let ssa_work_list = ref [] in
		let cfg_work_list = ref g.g_root.bb_outgoing in
		let add_ssa_edge edge =
			ssa_work_list := edge :: !ssa_work_list
		in
		let add_cfg_edge edge =
			cfg_work_list := edge :: !cfg_work_list
		in
		let visit_phi bb v el =
			let el = List.fold_left2 (fun acc e edge ->
				if has_flag edge M.flag then e :: acc else acc
			) [] el bb.bb_incoming in
			let el = List.map (fun e -> M.transfer ctx bb e) el in
			match el with
				| e1 :: el when List.for_all (M.equals e1) el ->
					e1;
				| _ ->
					M.bottom;
		in
		let set_lattice_cell v e =
			let e' = M.get_cell v.v_id in
			M.set_cell v.v_id e;
			if not (M.equals e e') then
				List.iter (fun edge -> add_ssa_edge edge) (get_ssa_edges_from g v);
		in
		let visit_assignment bb v e =
			match e.eexpr with
			| TCall({eexpr = TConst (TString "phi")},el) ->
				set_lattice_cell v (visit_phi bb v el)
			| _ ->
				if List.exists (fun edge -> has_flag edge M.flag) bb.bb_incoming then
					set_lattice_cell v (M.transfer ctx bb e)
		in
		let visit_expression bb e =
			match e.eexpr with
			| TBinop(OpAssign,{eexpr = TLocal v},e2) | TVar(v,Some e2) ->
				visit_assignment bb v e2;
				false
			| TMeta((Meta.Custom ":cond-branch",_,_),e1) when M.conditional ->
				let e1 = M.transfer ctx bb e1 in
				let edges = if e1 == M.bottom || e1 == M.top then
					bb.bb_outgoing
				else begin
					let rec loop yes maybe also edges = match edges with
						| edge :: edges ->
							begin match edge.cfg_kind with
							| CFGCondBranch e ->
								let e = M.transfer ctx bb e in
								if M.equals e e1 then
									loop (edge :: yes) maybe also edges
								else
									loop yes maybe also edges
							| CFGCondElse ->
								loop yes (edge :: maybe) also edges
							| CFGGoto | CFGFunction | CFGMaybeThrow ->
								loop yes maybe (edge :: also) edges
							end
						| [] ->
							yes,maybe,also
					in
					let yes,maybe,also = loop [] [] [] bb.bb_outgoing in
					match yes,maybe with
						| [],[] -> bb.bb_outgoing
						| [],maybe -> maybe @ also
						| yes,_ -> yes @ also
				end in
				List.iter add_cfg_edge edges;
				true
			| _ ->
				false
		in
		let visit_expressions bb =
			let b = DynArray.fold_left (fun b e ->
				visit_expression bb e || b
			) false bb.bb_el in
			if not b then List.iter add_cfg_edge bb.bb_outgoing
		in
		let visit_phis bb =
			DynArray.iter (fun e ->
				match e.eexpr with
					| TBinop(OpAssign,{eexpr = TLocal v},{eexpr = TCall({eexpr = TConst (TString "phi")},el)}) ->
						set_lattice_cell v (visit_phi bb v el)
					| _ -> assert false
			) bb.bb_phi
		in
		let rec loop () = match !cfg_work_list,!ssa_work_list with
			| edge :: edges,_ ->
				cfg_work_list := edges;
				if not (has_flag edge M.flag) then begin
					edge.cfg_flags <- M.flag :: edge.cfg_flags;
					visit_phis edge.cfg_to;
					let i = List.fold_left (fun i edge -> i + if has_flag edge M.flag then 1 else 0) 0 edge.cfg_to.bb_incoming in
					if i = 1 || edge.cfg_to == g.g_root then
						visit_expressions edge.cfg_to;
					begin match edge.cfg_to.bb_outgoing with
						| [edge] -> add_cfg_edge edge
						| _ -> ()
					end
				end;
				loop();
			| [],((bb,is_phi,i) :: edges) ->
				ssa_work_list := edges;
				let e = get_texpr g bb is_phi i in
				ignore(visit_expression bb e);
				loop()
			| [],[] ->
				()
		in
		loop ()

	let apply ctx =
		M.init ctx;
		run ctx;
		M.commit ctx
end

let type_iseq_strict_no_mono com t1 t2 =
	let rec map t = match follow t with
		| TMono _ -> t_dynamic
		| _ -> Type.map map t
	in
	let t1 = map t1 in
	let t2 = map t2 in
	if com.Common.config.pf_static then
		type_iseq_strict t1 t2
	else
		type_iseq t1 t2

(*
	ConstPropagation implements sparse conditional constant propagation using the DataFlow algorithm. Its lattice consists of
	constants and enum values, but only the former are propagated. Enum values are treated as immutable data tuples and allow
	extracting constants, their index or other enum values.

	This module also deals with binop/unop optimization and standard API inlining.
*)
module ConstPropagation = DataFlow(struct
	open BasicBlock

	type t =
		| Top
		| Bottom
		| Const of tconstant
		| EnumValue of int * t list

	let conditional = true
	let flag = FlagExecutable

	let lattice = ref IntMap.empty

	let get_cell i = try IntMap.find i !lattice with Not_found -> Top
	let set_cell i ct = lattice := IntMap.add i ct !lattice

	let top = Top
	let bottom = Bottom

	let equals lat1 lat2 = match lat1,lat2 with
		| Top,Top | Bottom,Bottom -> true
		| Const ct1,Const ct2 -> ct1 = ct2
		| EnumValue(i1,_),EnumValue(i2,_) -> i1 = i2
		| _ -> false

	let transfer ctx bb e =
		let rec eval bb e =
			let wrap = function
				| Const ct -> mk (TConst ct) t_dynamic null_pos
				| _ -> raise Exit
			in
			let unwrap e = match e.eexpr with
				| TConst ct -> Const ct
				| _ -> raise Exit
			in
			match e.eexpr with
			| TConst (TSuper | TThis | TNull) ->
				Bottom
			| TConst ct ->
				Const ct
			| TLocal v ->
				if is_unbound v || (follow v.v_type) == t_dynamic || v.v_capture then
					Bottom
				else
					get_cell v.v_id
			| TBinop(OpAssign,_,e2) ->
				eval bb e2
			| TBinop(op,e1,e2) ->
				let cl1 = eval bb e1 in
				let cl2 = eval bb e2 in
				let e1 = wrap cl1 in
				let e2 = wrap cl2 in
				let e = {e with eexpr = TBinop(op,e1,e2)} in
				let e' = Optimizer.optimize_binop e op e1 e2 in
				if e != e' then
					eval bb e'
				else
					unwrap e'
			| TUnop(op,flag,e1) ->
				let cl1 = eval bb e1 in
				let e1 = wrap cl1 in
				let e = {e with eexpr = TUnop(op,flag,e1)} in
				let e' = Optimizer.optimize_unop e op flag e1 in
				if e != e' then
					eval bb e'
				else
					unwrap e'
			| TField(_,FEnum(_,ef)) ->
				EnumValue(ef.ef_index,[])
			| TCall({eexpr = TField(_,FEnum(_,ef))},el) ->
				let cll = List.map (fun e -> try eval bb e with Exit -> Bottom) el in
				EnumValue(ef.ef_index,cll)
			| TEnumParameter(e1,_,i) ->
				begin match eval bb e1 with
					| EnumValue(_,el) -> (try List.nth el i with Failure _ -> raise Exit)
					| _ -> raise Exit
				end;
			| TCall ({ eexpr = TField (_,FStatic(c,cf))},el) ->
				let el = List.map (eval bb) el in
				let el = List.map wrap el in
				begin match Optimizer.api_inline2 ctx.com c cf.cf_name el e.epos with
					| None -> raise Exit
					| Some e -> eval bb e
				end
			| TParenthesis e1 | TMeta(_,e1) | TCast(e1,None) ->
				eval bb e1
			| _ ->
				let e1 = match ctx.com.platform,e.eexpr with
					| Js,TArray(e1,{eexpr = TConst(TInt i)}) when Int32.to_int i = 1 -> e1
					| Cpp,TCall({eexpr = TField(e1,FDynamic "__Index")},[]) -> e1
					| Neko,TField(e1,FDynamic "index") -> e1
					| _ -> raise Exit
				in
				begin match follow e1.etype,eval bb e1 with
					| TEnum _,EnumValue(i,_) -> Const (TInt (Int32.of_int i))
					| _ -> raise Exit
				end
		in
		try
			eval bb e
		with Exit ->
			Bottom

	let init ctx =
		lattice := IntMap.empty

	let commit ctx =
		let inline e i = match get_cell i with
			| Top | Bottom | EnumValue _ ->
				raise Not_found
			| Const ct ->
				let e' = Codegen.type_constant ctx.com (tconst_to_const ct) e.epos in
				if not (type_iseq_strict_no_mono ctx.com e'.etype e.etype) then raise Not_found;
				e'
		in
		let rec commit e = match e.eexpr with
			| TLocal v when not v.v_capture ->
				begin try
					inline e v.v_id
				with Not_found ->
					e
				end
			| TBinop((OpAssign | OpAssignOp _ as op),({eexpr = TLocal v} as e1),e2) ->
				let e2 = try
					if (Optimizer.has_side_effect e1) then raise Not_found;
					inline e2 v.v_id
				with Not_found ->
					commit e2
				in
				{e with eexpr = TBinop(op,e1,e2)}
			| TVar(v,Some e1) when not (Optimizer.has_side_effect e1) ->
				let e1 = try inline e1 v.v_id with Not_found -> commit e1 in
				{e with eexpr = TVar(v,Some e1)}
			| _ ->
				Type.map_expr commit e
		in
		Graph.iter_dom_tree ctx.graph (fun bb ->
			dynarray_map commit bb.bb_el
		);
end)

(*
	Propagates local variables to other local variables.

	Respects scopes on targets where it matters (all except JS and As3).
*)
module CopyPropagation = DataFlow(struct
	open BasicBlock
	open Graph

	type t =
		| Top
		| Bottom
		| Local of tvar

	let to_string = function
		| Top -> "Top"
		| Bottom -> "Bottom"
		| Local v -> Printf.sprintf "%s<%i>" v.v_name v.v_id

	let conditional = false
	let flag = FlagCopyPropagation
	let lattice = ref IntMap.empty

	let get_cell i = try IntMap.find i !lattice with Not_found -> Top
	let set_cell i ct = lattice := IntMap.add i ct !lattice

	let top = Top
	let bottom = Bottom

	let equals t1 t2 = match t1,t2 with
		| Top,Top -> true
		| Bottom,Bottom -> true
		| Local v1,Local v2 -> v1.v_id = v2.v_id
		| _ -> false

	let transfer ctx bb e =
		let rec loop e = match e.eexpr with
			| TLocal v when not v.v_capture ->
				Local v
			| TParenthesis e1 | TMeta(_,e1) | TCast(e1,None) ->
				loop e1
			| _ ->
				Bottom
		in
		loop e

	let init ctx =
		lattice := IntMap.empty

	let commit ctx =
		(* We don't care about the scope on JS and AS3 because they hoist var declarations. *)
		let in_scope bb bb' = match ctx.com.platform with
(* 			| Js -> true
			| Flash when Common.defined ctx.com Define.As3 -> true *)
			| _ -> List.mem (List.hd bb'.bb_scopes) bb.bb_scopes
		in
		let rec commit bb e = match e.eexpr with
			| TLocal v when not v.v_capture ->
				begin try
					let lat = get_cell v.v_id in
					let leave () =
						lattice := IntMap.remove v.v_id !lattice;
						raise Not_found
					in
					let v' = match lat with Local v -> v | _ -> leave() in
					if not (type_iseq_strict_no_mono ctx.com v'.v_type v.v_type) then leave();
					let v'' = get_var_origin ctx.graph v' in
					(* This restriction is in place due to how we currently reconstruct the AST. Multiple SSA-vars may be turned back to
					   the same origin var, which creates interference that is not tracked in the analysis. We address this by only
					   considering variables whose origin-variables are assigned to at most once. *)
					let writes = (get_var_info ctx.graph v'').vi_writes in
					begin match writes with
						| [bb'] when in_scope bb bb' -> ()
						| _ -> leave()
					end;
					commit bb {e with eexpr = TLocal v'}
				with Not_found ->
					e
				end
			| TBinop((OpAssign | OpAssignOp _ as op),({eexpr = TLocal _} as e1),e2) ->
				let e2 = commit bb e2 in
				{e with eexpr = TBinop(op,e1,e2)}
			| _ ->
				Type.map_expr (commit bb) e
		in
		Graph.iter_dom_tree ctx.graph (fun bb ->
			dynarray_map (commit bb) bb.bb_el
		);
end)

module CodeMotion = DataFlow(struct
	open Graph
	open BasicBlock

	let conditional = false
	let flag = FlagCodeMotion
		type t_def =
		| Top
		| Bottom
		| Const of tconstant
		| Local of tvar
		| Binop of binop * t * t

	and t = (t_def * Type.t * pos)

	let top = (Top,t_dynamic,null_pos)
	let bottom = (Bottom,t_dynamic,null_pos)

	let rec equals (lat1,_,_) (lat2,_,_) = match lat1,lat2 with
		| Top,Top
		| Bottom,Bottom ->
			true
		| Const ct1,Const ct2 ->
			ct1 = ct2
		| Local v1,Local v2 ->
			v1 == v2
		| Binop(op1,lat11,lat12),Binop(op2,lat21,lat22) ->
			op1 = op2 && equals lat11 lat21 && equals lat12 lat22
		| _ ->
			false

	let lattice = ref IntMap.empty

	let get_cell i = try IntMap.find i !lattice with Not_found -> top
	let set_cell i ct = lattice := IntMap.add i ct !lattice

	let rec transfer ctx bb e =
		let rec eval e = match e.eexpr with
			| TConst ct ->
				Const ct
			| TLocal v ->
				Local v
			| TBinop(op,e1,e2) ->
				let lat1 = transfer ctx bb e1 in
				let lat2 = transfer ctx bb e2 in
				Binop(op,lat1,lat2)
			| _ ->
				raise Exit
		in
		try
			(eval e,e.etype,e.epos)
		with Exit | Not_found ->
			bottom

	let init ctx =
		lattice := IntMap.empty

	let commit ctx =
		let rec filter_loops lat loops = match lat with
			| Local v,_,_ ->
				let bb = match (get_var_info ctx.graph v).vi_writes with [bb] -> bb | _ -> raise Exit in
				let loops2 = List.filter (fun i -> not (List.mem i bb.bb_loop_groups)) loops in
				if loops2 = [] then filter_loops (get_cell v.v_id) loops else true,lat,loops2
			| Const _,_,_ ->
				false,lat,loops
			| Binop(op,lat1,lat2),t,p ->
				let has_local1,lat1,loops = filter_loops lat1 loops in
				let has_local2,lat2,loops = filter_loops lat2 loops in
				has_local1 || has_local2,(Binop(op,lat1,lat2),t,p),loops
			| _ ->
				raise Exit
		in
		let rec to_texpr (lat,t,p) =
			let def = match lat with
				| Local v -> TLocal v
				| Const ct -> TConst ct
				| Binop(op,lat1,lat2) -> TBinop(op,to_texpr lat1,to_texpr lat2)
				| _ -> raise Exit
			in
			{ eexpr = def; etype = t; epos = p }
		in
		let cache = ref IntMap.empty in
		let replace decl bb v =
			let lat,t,p = get_cell v.v_id in
			match lat with
			| Binop(op,lat1,lat2) ->
				let has_local1,lat1,loops = filter_loops lat1 bb.bb_loop_groups in
				let has_local2,lat2,loops = filter_loops lat2 loops in
				if loops = [] || not (has_local1 || has_local2) then raise Exit;
				let lat = ((Binop(op,lat1,lat2)),t,p) in
				let bb_loop_pre = IntMap.find (List.hd loops) ctx.graph.g_loops in
				let v' = try
					let l = IntMap.find bb_loop_pre.bb_id !cache in
					snd (List.find (fun (lat',e) -> equals lat lat') l)
				with Not_found ->
					let v' = if decl then begin
						v
					end else begin
<<<<<<< HEAD
						let v' = alloc_var "tmp" v.v_type in
=======
						let v' = alloc_var ctx.temp_var_name v.v_type in
>>>>>>> d4c10726
						declare_var ctx.graph v';
						v'.v_meta <- [Meta.CompilerGenerated,[],p];
						v'
					end in
					let e = to_texpr lat in
					let e = mk (TVar(v',Some e)) ctx.com.basic.tvoid p in
					add_texpr ctx.graph bb_loop_pre e;
					set_var_value ctx.graph v' bb_loop_pre false (DynArray.length bb_loop_pre.bb_el - 1);
					cache := IntMap.add bb_loop_pre.bb_id ((lat,v') :: try IntMap.find bb_loop_pre.bb_id !cache with Not_found -> []) !cache;
					v'
				in
				let ev' = mk (TLocal v') v'.v_type p in
				if decl then begin
					if v == v' then
						mk (TConst TNull) t p
					else
						mk (TVar(v,Some ev')) ctx.com.basic.tvoid p
				end else begin
					let ev = mk (TLocal v) v.v_type p in
					mk (TBinop(OpAssign,ev,ev')) t p
				end
			| _ ->
				raise Exit
		in
		let rec commit bb e = match e.eexpr with
			| TBinop(OpAssign,({eexpr = TLocal v} as e1),e2) ->
				begin try
					replace false bb v
				with Exit ->
					{e with eexpr = TBinop(OpAssign,e1,commit bb e2)}
				end
			| TVar(v,Some e1) when Meta.has Meta.CompilerGenerated v.v_meta ->
				begin try
					replace true bb v
				with Exit ->
					{e with eexpr = TVar(v,Some (commit bb e1))}
				end
			| _ ->
				Type.map_expr (commit bb) e
		in
		Graph.iter_dom_tree ctx.graph (fun bb ->
			if bb.bb_loop_groups <> [] then dynarray_map (commit bb) bb.bb_el
		);
end)

module LoopInductionVariables = struct
	open Graph

	type book = {
		tvar : tvar;
		index : int;
		mutable lowlink : int;
		mutable on_stack : bool
	}

	let find_cycles g =
		let index = ref 0 in
		let s = ref [] in
		let book = ref IntMap.empty in
		let add_book_entry v =
			let entry = {
				tvar = v;
				index = !index;
				lowlink = !index;
				on_stack = true;
			} in
			incr index;
			book := IntMap.add v.v_id entry !book;
			entry
		in
		let rec strong_connect vi =
			let v_entry = add_book_entry vi.vi_var in
			s := v_entry :: !s;
			List.iter (fun (bb,is_phi,i) ->
				try
					let e = get_texpr g bb is_phi i in
					let w = match e.eexpr with
						| TVar(v,_) | TBinop(OpAssign,{eexpr = TLocal v},_) -> v
						| _ -> raise Exit
					in
					begin try
						let w_entry = IntMap.find w.v_id !book in
						if w_entry.on_stack then
							v_entry.lowlink <- min v_entry.lowlink w_entry.index
					with Not_found ->
						let w_entry = strong_connect (get_var_info g w) in
						v_entry.lowlink <- min v_entry.lowlink w_entry.lowlink;
					end
				with Exit ->
					()
			) vi.vi_ssa_edges;
			if v_entry.lowlink = v_entry.index then begin
				let rec loop acc entries = match entries with
					| w_entry :: entries ->
						w_entry.on_stack <- false;
						if w_entry == v_entry then w_entry :: acc,entries
						else loop (w_entry :: acc) entries
					| [] ->
						acc,[]
				in
				let scc,rest = loop [] !s in
				begin match scc with
					| [] | [_] ->
						()
					| _ ->
						print_endline "SCC:";
						List.iter (fun entry -> print_endline (Printf.sprintf "%s<%i>" entry.tvar.v_name entry.tvar.v_id)) scc;
						(* now what? *)
				end;
				s := rest
			end;
			v_entry
		in
		DynArray.iter (fun vi -> match vi.vi_ssa_edges with
			| [] ->
				()
			| _ ->
				if not (IntMap.mem vi.vi_var.v_id !book) then
					ignore(strong_connect vi)
		) g.g_var_infos

	let apply ctx =
		find_cycles ctx.graph
end

(*
	LocalDce implements a mark & sweep dead code elimination. The mark phase follows the CFG edges of the graphs to find
	variable usages and marks variables accordingly. If ConstPropagation was run before, only CFG edges which are
	considered executable are processed.

	If a variable is marked as used, its reaching definition is recursively marked as used too. Furthermore its
	value is processed as an expression.

	The sweep phase removes all variable declarations and assignments of unused variables, keeping only the assigned
	expression in case of side-effects.
*)
module LocalDce = struct
	open BasicBlock
	open Graph
	open Config

	let rec has_side_effect e =
		let rec loop e =
			match e.eexpr with
			| TConst _ | TLocal _ | TTypeExpr _ | TFunction _ -> ()
			| TCall ({ eexpr = TField(_,FStatic({ cl_path = ([],"Std") },{ cf_name = "string" })) },args) -> Type.iter loop e
			| TCall ({eexpr = TField(_,FEnum _)},_) -> Type.iter loop e
			| TCall ({eexpr = TConst (TString ("phi" | "fun"))},_) -> ()
			| TNew _ | TCall _ | TBinop ((OpAssignOp _ | OpAssign),_,_) | TUnop ((Increment|Decrement),_,_) -> raise Exit
			| TReturn _ | TBreak | TContinue | TThrow _ | TCast (_,Some _) -> raise Exit
			| TFor _ -> raise Exit
			| TArray _ | TEnumParameter _ | TCast (_,None) | TBinop _ | TUnop _ | TParenthesis _ | TMeta _ | TWhile _
			| TField _ | TIf _ | TTry _ | TSwitch _ | TArrayDecl _ | TBlock _ | TObjectDecl _ | TVar _ -> Type.iter loop e
		in
		try
			loop e;
			false
		with Exit ->
			true

	let rec apply ctx =
		let is_used v =
			Meta.has Meta.Used v.v_meta
		in
		let keep v =
			is_used v || (not (Meta.has Meta.CompilerGenerated v.v_meta) && not ctx.config.local_dce) || is_ref_type v.v_type
		in
		let rec use v =
			if not (is_used v) then begin
				v.v_meta <- (Meta.Used,[],null_pos) :: v.v_meta;
				(try expr (get_var_value ctx.graph v) with Not_found -> ());
				begin match Ssa.get_reaching_def ctx.graph v with
					| None -> use (get_var_origin ctx.graph v)
					| Some v -> use v;
				end
			end
		and expr e = match e.eexpr with
			| TLocal v when not (is_unbound v) ->
				use v;
			| TBinop(OpAssign,{eexpr = TLocal v},e1) | TVar(v,Some e1) when not (is_unbound v) ->
				if has_side_effect e1 || keep v then expr e1
				else ()
			| _ ->
				Type.iter expr e
		in

		let rec mark bb =
			DynArray.iter expr bb.bb_el;
			DynArray.iter expr bb.bb_phi;
			List.iter (fun edge ->
				if not (has_flag edge FlagDce) then begin
					edge.cfg_flags <- FlagDce :: edge.cfg_flags;
					if not ctx.config.const_propagation || has_flag edge FlagExecutable then
						mark edge.cfg_from;
				end
			) bb.bb_incoming
		in
		mark ctx.graph.g_exit;
		let rec sweep e = match e.eexpr with
			| TBinop(OpAssign,{eexpr = TLocal v},e2) | TVar(v,Some e2) when not (keep v) ->
				if has_side_effect e2 then
					e2
				else
					mk (TConst TNull) e.etype e.epos
			| TVar(v,None) when not (keep v) ->
				mk (TConst TNull) e.etype e.epos
			| _ ->
				Type.map_expr sweep e
		in
		Graph.iter_dom_tree ctx.graph (fun bb ->
			dynarray_map sweep bb.bb_el
		);
end

module Debug = struct
	open BasicBlock
	open Graph

	type node_info =
		| NIExpr
		| NIVars
		| NIPhi
		| NILoopGroups
		| NIScopes

	let s_var v = Printf.sprintf "%s<%i>" v.v_name v.v_id

	let dot_debug_node g ch nil bb =
		let s = Printf.sprintf "(%i)" bb.bb_id in
		let s = List.fold_left (fun s ni -> s ^ match ni with
			| NIExpr -> if DynArray.length bb.bb_el = 0 then "" else "\n" ^  String.concat "\n" (DynArray.to_list (DynArray.map s_expr_pretty bb.bb_el))
			| NIPhi -> if DynArray.length bb.bb_phi = 0 then "" else "\n" ^ String.concat "\n" (DynArray.to_list (DynArray.map (fun e -> s_expr_pretty e) bb.bb_phi))
			| NIVars -> if bb.bb_var_writes = [] then "" else "\n" ^ String.concat ", " (List.map (fun v -> s_var v) bb.bb_var_writes)
			| NILoopGroups -> if bb.bb_loop_groups = [] then "" else "\nLoops: " ^ (String.concat ", " (List.map string_of_int bb.bb_loop_groups))
			| NIScopes -> if bb.bb_scopes = [] then "" else "\nScopes: " ^ (String.concat ", " (List.map string_of_int bb.bb_scopes))
		) s nil in
		let s_kind = match bb.bb_kind with
			| BKRoot -> "<root>\n"
			| BKFunctionBegin -> "<function-begin>\n"
			| BKFunctionEnd -> "<function-end>\n"
			| BKLoopHead -> "<loop-head>\n"
			| _ -> ""
		in
		Printf.fprintf ch "n%i [shape=box,label=\"%s%s\"];\n" bb.bb_id s_kind (s_escape s)

	let dot_debug_cfg_edge ch edge =
		let label = match edge.cfg_kind with
			| CFGGoto -> "goto"
			| CFGFunction -> "function"
			| CFGMaybeThrow -> "throw?"
			| CFGCondBranch _ -> "branch"
			| CFGCondElse -> "else"
		in
		let s_edge_flag = function
			| FlagExecutable -> "exe"
			| FlagDce -> "dce"
			| FlagCodeMotion -> "motion"
			| FlagCopyPropagation -> "copy"
		in
		let label = label ^ match edge.cfg_flags with
			| [] -> ""
			| _ -> Printf.sprintf " [%s]" (String.concat ", " (List.map s_edge_flag edge.cfg_flags))
		in
		Printf.fprintf ch "n%i -> n%i[label=\"%s\"];\n" edge.cfg_from.bb_id edge.cfg_to.bb_id (s_escape label)

	let dot_debug_syntax_edge ch bb se =
		let edge bb' label =
			Printf.fprintf ch "n%i -> n%i[style=\"dashed\",color=\"gray\",label=\"%s\"];\n" bb.bb_id bb'.bb_id label;
		in
		match se with
		| SESubBlock(bb_sub,bb_next) ->
			edge bb_sub "sub";
			edge bb_next "next";
		| SEIfThen(bb_then,bb_next) ->
			edge bb_then "then";
			edge bb_next "next"
		| SEIfThenElse(bb_then,bb_else,bb_next,_) ->
			edge bb_then "then";
			edge bb_else "else";
			edge bb_next "next";
		| SEWhile(bb_body,bb_next) ->
			edge bb_body "loop-body";
			edge bb_next "next";
		| SEMerge bb_next ->
			edge bb_next "merge"
		| SESwitch(bbl,bo,bb_next) ->
			List.iter (fun (el,bb) -> edge bb ("case " ^ (String.concat " | " (List.map s_expr_pretty el)))) bbl;
			(match bo with None -> () | Some bb -> edge bb "default");
			edge bb_next "next";
		| SETry(bb_try,bbl,bb_next) ->
			edge bb_try "try";
			List.iter (fun (_,bb_catch) -> edge bb_catch "catch") bbl;
			edge bb_next "next";
		| SEEnd ->
			()
		| SENone ->
			()

	let dot_debug ctx c cf =
		let g = ctx.graph in
		let start_graph ?(graph_config=[]) suffix =
			let ch = Codegen.create_file suffix [] ("dump" :: [Common.platform_name ctx.com.platform] @ (fst c.cl_path) @ [Printf.sprintf "%s.%s" (snd c.cl_path) cf.cf_name]) in
			Printf.fprintf ch "digraph graphname {\n";
			List.iter (fun s -> Printf.fprintf ch "%s;\n" s) graph_config;
			ch,(fun () ->
				Printf.fprintf ch "}\n";
				close_out ch
			)
		in
		let ch,f = start_graph "-cfg.dot" in
		IntMap.iter (fun _ bb -> dot_debug_node g ch [NILoopGroups;NIScopes;NIPhi;NIExpr] bb) g.g_nodes;
		List.iter (dot_debug_cfg_edge ch) g.g_cfg_edges;
		f();
		let ch,f = start_graph "-dj.dot" in
		IntMap.iter (fun _ bb ->
			dot_debug_node g ch [] bb;
			List.iter (fun einc ->
				let bb' = einc.cfg_from in
				let style = if bb' == bb.bb_dominator then "solid" else "dashed" in
				Printf.fprintf ch "n%i -> n%i[style=\"%s\"];\n" bb'.bb_id bb.bb_id style;
			) bb.bb_incoming;
		) g.g_nodes;
		f();
		let ch,f = start_graph "-df.dot" in
		IntMap.iter (fun _ bb ->
			dot_debug_node g ch [NIVars] bb;
			List.iter (fun bb' -> Printf.fprintf ch "n%i -> n%i;\n" bb.bb_id bb'.bb_id) bb.bb_df;
		) g.g_nodes;
		f();
		let ch,f = start_graph "-dom.dot" in
		IntMap.iter (fun _ bb ->
			dot_debug_node g ch [NIVars] bb;
			List.iter (fun bb' -> Printf.fprintf ch "n%i -> n%i;\n" bb.bb_id bb'.bb_id) bb.bb_dominated;
		) g.g_nodes;
		f();
		let ch,f = start_graph "-syntax.dot" in
		IntMap.iter (fun _ bb ->
			dot_debug_node g ch [NIExpr] bb;
			dot_debug_syntax_edge ch bb bb.bb_syntax_edge
		) g.g_nodes;
		f();
		let ch,f = start_graph "-ssa-edges.dot" in
		let nodes = ref PMap.empty in
		let node_name bb is_phi i = Printf.sprintf "e%i_%b_%i" bb.bb_id is_phi i in
		let node_name2 bb is_phi i =
			let n = node_name bb is_phi i in
			nodes := PMap.add n true !nodes;
			n
		in
		DynArray.iter (fun vi ->
			begin try
				let (bb,is_phi,i) = match vi.vi_value with None -> raise Not_found | Some i -> i in
				let n1 = node_name2 bb is_phi i in
				List.iter (fun (bb',is_phi',i') ->
					let n2 = node_name2 bb' is_phi' i' in
					Printf.fprintf ch "%s -> %s;\n" n1 n2
				) vi.vi_ssa_edges
			with Not_found ->
				()
			end
		) g.g_var_infos;
		IntMap.iter (fun _ bb ->
			let f is_phi acc i e =
				let n = node_name bb is_phi i in
				(i + 1),if PMap.mem n !nodes then
					(n,s_expr_pretty e) :: acc
				else
					acc
			in
			let _,active_nodes = DynArray.fold_left (fun (i,acc) -> f true acc i) (0,[]) bb.bb_phi in
			let _,active_nodes = DynArray.fold_left (fun (i,acc) -> f false acc i) (0,active_nodes) bb.bb_el in
			if active_nodes <> [] then begin
				Printf.fprintf ch "subgraph cluster_%i {\n" bb.bb_id;
				Printf.fprintf ch "label=%i;\n" bb.bb_id;
				Printf.fprintf ch "style=filled;\n";
				Printf.fprintf ch "color=lightblue;\n";
				List.iter (fun (n,s) ->
					Printf.fprintf ch "%s[shape=box,label=\"%s\"];\n" n (s_escape s)
				) active_nodes;
				Printf.fprintf ch "}\n";
			end;
		) g.g_nodes;
		f()
end

module Purity = struct
	type purity =
		| Pure
		| NotPure
		| MaybePure

	type purity_node = {
		pn_field : tclass_field;
		mutable pn_purity : purity;
		mutable pn_dependents : purity_node list;
	}

	let node_lut = Hashtbl.create 0

	let get_field_id c cf = Printf.sprintf "%s.%s" (s_type_path c.cl_path) cf.cf_name

	let get_node c cf =
		try
			Hashtbl.find node_lut (get_field_id c cf)
		with Not_found ->
			let node = {
				pn_field = cf;
				pn_purity = MaybePure;
				pn_dependents = []
			} in
			Hashtbl.replace node_lut (get_field_id c cf) node;
			node

	let apply_to_field com is_ctor c cf =
		let node = get_node c cf in
		let rec taint node =
			if node.pn_purity <> NotPure then begin
				node.pn_purity <- NotPure;
				List.iter taint node.pn_dependents
			end
		in
		let taint_raise node =
			taint node;
			raise Exit;
		in
		let check_field c cf =
			let node' = get_node c cf in
			match node'.pn_purity with
				| Pure -> ()
				| NotPure -> taint_raise node;
				| MaybePure -> node'.pn_dependents <- node :: node'.pn_dependents
		in
		let rec check_write e1 =
			begin match e1.eexpr with
				| TLocal v ->
					() (* Writing to locals does not violate purity. *)
				| TField({eexpr = TConst TThis},_) when is_ctor ->
					() (* A constructor can write to its own fields without violating purity. *)
				| _ ->
					taint_raise node
			end
		and loop e = match e.eexpr with
			| TMeta((Meta.Pure,_,_),_) ->
				()
			| TThrow _ ->
				taint_raise node;
			| TBinop((OpAssign | OpAssignOp _),e1,e2) ->
				check_write e1;
				loop e2;
			| TUnop((Increment | Decrement),_,e1) ->
				check_write e1;
			| TCall({eexpr = TField(_,FStatic(c,cf))},el) ->
				List.iter loop el;
				check_field c cf;
			| TNew(c,_,el) ->
				List.iter loop el;
				begin match c.cl_constructor with
					| Some cf -> check_field c cf
					| None -> taint_raise node
				end
			| TCall({eexpr = TLocal v},el) when not (is_unbound_call_that_might_have_side_effects v el) ->
				List.iter loop el;
			| TCall _ ->
				taint_raise node
			| _ ->
				Type.iter loop e
		in
		match cf.cf_expr with
		| None ->
			taint node
		| Some e ->
			try
<<<<<<< HEAD
				if is_pure c cf then raise Exit;
				if (Meta.has (Meta.Custom ":impure")) cf.cf_meta then taint_raise node;
=======
				if (Meta.has (Meta.Custom ":impure")) cf.cf_meta then taint_raise node;
				if is_pure c cf then raise Exit;
>>>>>>> d4c10726
				loop e;
				node.pn_purity <- Pure;
			with Exit ->
				()

	let apply_to_class com c =
		List.iter (apply_to_field com false c) c.cl_ordered_fields;
		List.iter (apply_to_field com false c) c.cl_ordered_statics;
		(match c.cl_constructor with Some cf -> apply_to_field com true c cf | None -> ())

	let infer com =
		Hashtbl.clear node_lut;
		List.iter (fun mt -> match mt with
			| TClassDecl c -> apply_to_class com c
			| _ -> ()
		) com.types;
		Hashtbl.iter (fun _ node ->
			if node.pn_purity = Pure then
				node.pn_field.cf_meta <- (Meta.Pure,[],node.pn_field.cf_pos) :: node.pn_field.cf_meta
		) node_lut;
end

module Cleanup = struct
	let apply ctx e =
		let com = ctx.com in
		let if_or_op e e1 e2 e3 = match (skip e1).eexpr,(skip e3).eexpr with
			| TUnop(Not,Prefix,e1),TConst (TBool true) -> {e with eexpr = TBinop(OpBoolOr,e1,e2)}
			| _,TConst (TBool false) -> {e with eexpr = TBinop(OpBoolAnd,e1,e2)}
			| _,TBlock [] -> {e with eexpr = TIf(e1,e2,None)}
			| _ -> match (skip e2).eexpr with
				| TBlock [] ->
					let e1' = mk (TUnop(Not,Prefix,e1)) e1.etype e1.epos in
					let e1' = Optimizer.optimize_unop e1' Not Prefix e1 in
					{e with eexpr = TIf(e1',e3,None)}
				| _ ->
					{e with eexpr = TIf(e1,e2,Some e3)}
		in
		let rec loop e = match e.eexpr with
			| TIf(e1,e2,Some e3) ->
				let e1 = loop e1 in
				let e2 = loop e2 in
				let e3 = loop e3 in
				if_or_op e e1 e2 e3;
			| TBlock el ->
				let el = List.map (fun e ->
					let e = loop e in
					match e.eexpr with
					| TIf _ -> {e with etype = com.basic.tvoid}
					| _ -> e
				) el in
				{e with eexpr = TBlock el}
			| TWhile(e1,e2,NormalWhile) ->
				let e1 = loop e1 in
				let e2 = loop e2 in
				begin match e2.eexpr with
					| TBlock ({eexpr = TIf(e1,({eexpr = TBlock[{eexpr = TBreak}]} as eb),None)} :: el2) ->
						let e1 = skip e1 in
						let e1 = match e1.eexpr with TUnop(_,_,e1) -> e1 | _ -> {e1 with eexpr = TUnop(Not,Prefix,e1)} in
						{e with eexpr = TWhile(e1,{eb with eexpr = TBlock el2},NormalWhile)}
					| TBlock el ->
						let rec loop2 el = match el with
							| {eexpr = TBreak | TContinue | TReturn _ | TThrow _} as e :: el ->
								[e]
							| e :: el ->
								e :: (loop2 el)
							| [] ->
								[]
						in
						let el = loop2 el in
						{e with eexpr = TWhile(e1,{e2 with eexpr = TBlock el},NormalWhile)}
					| _ ->
						{e with eexpr = TWhile(e1,e2,NormalWhile)}
				end
			| _ ->
				Type.map_expr loop e
		in
		loop e
end

module Run = struct
	open Config
	open Graph

	let with_timer s f =
		let timer = timer s in
		let r = f() in
		timer();
		r

	let there com config e =
		let e = with_timer "analyzer-filter-apply" (fun () -> TexprFilter.apply com e) in
		let ctx = with_timer "analyzer-from-texpr" (fun () -> TexprTransformer.from_texpr com config e) in
		ctx

	let back_again ctx =
		let e = with_timer "analyzer-to-texpr" (fun () -> TexprTransformer.to_texpr ctx) in
		DynArray.iter (fun vi ->
			vi.vi_var.v_extra <- vi.vi_extra;
		) ctx.graph.g_var_infos;
		let e = with_timer "analyzer-fusion" (fun () -> Fusion.apply ctx.com ctx.config e) in
		let e = with_timer "analyzer-cleanup" (fun () -> Cleanup.apply ctx e) in
		e

	let roundtrip com config e =
		let ctx = there com config e in
		let e = back_again ctx in
		e

	let run_on_expr com config e =
		try
			let ctx = there com config e in
			if config.optimize && not ctx.has_unbound then begin
				with_timer "analyzer-ssa-apply" (fun () -> Ssa.apply ctx);
				if config.const_propagation then with_timer "analyzer-const-propagation" (fun () -> ConstPropagation.apply ctx);
				if config.copy_propagation then with_timer "analyzer-copy-propagation" (fun () -> CopyPropagation.apply ctx);
				if config.code_motion then with_timer "analyzer-code-motion" (fun () -> CodeMotion.apply ctx);
				with_timer "analyzer-local-dce" (fun () -> LocalDce.apply ctx);
			end;
			let e = back_again ctx in
			Some ctx,e
		with Exit ->
			None,e

	let run_on_field ctx config c cf = match cf.cf_expr with
		| Some e when not (is_ignored cf.cf_meta) && not (Codegen.is_removable_field ctx cf) ->
			let config = update_config_from_meta config cf.cf_meta in
			let e =  match run_on_expr ctx.Typecore.com config e with
				| None,e -> e
				| Some ctx,e ->
					if config.dot_debug then Debug.dot_debug ctx c cf;
					e
			in
			cf.cf_expr <- Some e;
		| _ -> ()

	let run_on_class ctx config c =
		let config = update_config_from_meta config c.cl_meta in
		let process_field cf = match cf.cf_kind with
			| Method _ -> run_on_field ctx config c cf
			| _ -> ()
		in
		List.iter process_field c.cl_ordered_fields;
		List.iter process_field c.cl_ordered_statics;
		(match c.cl_constructor with
		| None -> ()
		| Some f -> process_field f)

	let run_on_type ctx config t =
		match t with
		| TClassDecl c when (is_ignored c.cl_meta) -> ()
		| TClassDecl c -> run_on_class ctx config c
		| TEnumDecl _ -> ()
		| TTypeDecl _ -> ()
		| TAbstractDecl _ -> ()

	let run_on_types ctx full types =
		let com = ctx.Typecore.com in
		let config = get_base_config com full in
		if full && config.purity_inference then Purity.infer com;
		List.iter (run_on_type ctx config) types
end<|MERGE_RESOLUTION|>--- conflicted
+++ resolved
@@ -591,14 +591,11 @@
 							change_num_uses v2 (-1);
 							let e = (f {e1 with eexpr = TUnop(op,Postfix,ev)}) in
 							fuse (e :: acc) el
-<<<<<<< HEAD
-=======
 						| TLocal v2 when v == v2 ->
 							changed := true;
 							change_num_uses v2 (-1);
 							let e = (f {e1 with eexpr = TUnop(op,Prefix,ev)}) in
 							fuse (e :: acc) el
->>>>>>> d4c10726
 						| _ ->
 							raise Exit
 					end
@@ -691,13 +688,8 @@
 		bb_kind : block_kind;                 (* The block kind *)
 		mutable bb_closed : bool;             (* Whether or not the block has been closed *)
 		(* elements *)
-<<<<<<< HEAD
-		bb_el : texpr DynArray.t;     (* The block expressions *)
-		bb_phi : texpr DynArray.t;    (* SSA-phi expressions *)
-=======
 		bb_el : texpr DynArray.t;             (* The block expressions *)
 		bb_phi : texpr DynArray.t;            (* SSA-phi expressions *)
->>>>>>> d4c10726
 		(* relations *)
 		mutable bb_outgoing : cfg_edge list;  (* Outgoing edges *)
 		mutable bb_incoming : cfg_edge list;  (* Incoming edges *)
@@ -764,11 +756,7 @@
 		mutable g_functions : tfunc_info IntMap.t; (* A map of functions, indexed by their block IDs *)
 		mutable g_nodes : BasicBlock.t IntMap.t;   (* A map of all blocks *)
 		mutable g_cfg_edges : cfg_edge list;       (* A list of all CFG edges *)
-<<<<<<< HEAD
-		g_var_infos : var_info DynArray.t; (* A map of variable information *)
-=======
 		g_var_infos : var_info DynArray.t;         (* A map of variable information *)
->>>>>>> d4c10726
 		mutable g_loops : BasicBlock.t IntMap.t;   (* A map containing loop information *)
 	}
 
@@ -917,10 +905,7 @@
 	com : Common.context;
 	config : Config.t;
 	graph : Graph.t;
-<<<<<<< HEAD
-=======
 	temp_var_name : string;
->>>>>>> d4c10726
 	mutable entry : BasicBlock.t;
 	mutable has_unbound : bool;
 	mutable loop_counter : int;
@@ -1106,11 +1091,7 @@
 					fl,e
 			in
 			let fl,e = loop [] e in
-<<<<<<< HEAD
-			let v = alloc_var "tmp" e.etype in
-=======
 			let v = alloc_var ctx.temp_var_name e.etype in
->>>>>>> d4c10726
 			begin match ctx.com.platform with
 				| Cpp when sequential && not (Common.defined ctx.com Define.Cppia) -> ()
 				| _ -> v.v_meta <- [Meta.CompilerGenerated,[],e.epos];
@@ -1472,12 +1453,9 @@
 			com = com;
 			config = config;
 			graph = g;
-<<<<<<< HEAD
-=======
 			(* For CPP we want to use variable names which are "probably" not used by users in order to
 			   avoid problems with the debugger, see https://github.com/HaxeFoundation/hxcpp/issues/365 *)
 			temp_var_name = (match com.platform with Cpp -> "_hx_tmp" | _ -> "tmp");
->>>>>>> d4c10726
 			entry = g.g_unreachable;
 			has_unbound = false;
 			loop_counter = 0;
@@ -2260,11 +2238,7 @@
 					let v' = if decl then begin
 						v
 					end else begin
-<<<<<<< HEAD
-						let v' = alloc_var "tmp" v.v_type in
-=======
 						let v' = alloc_var ctx.temp_var_name v.v_type in
->>>>>>> d4c10726
 						declare_var ctx.graph v';
 						v'.v_meta <- [Meta.CompilerGenerated,[],p];
 						v'
@@ -2737,13 +2711,8 @@
 			taint node
 		| Some e ->
 			try
-<<<<<<< HEAD
-				if is_pure c cf then raise Exit;
-				if (Meta.has (Meta.Custom ":impure")) cf.cf_meta then taint_raise node;
-=======
 				if (Meta.has (Meta.Custom ":impure")) cf.cf_meta then taint_raise node;
 				if is_pure c cf then raise Exit;
->>>>>>> d4c10726
 				loop e;
 				node.pn_purity <- Pure;
 			with Exit ->
