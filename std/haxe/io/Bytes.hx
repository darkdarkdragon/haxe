/*
 * Copyright (C)2005-2012 Haxe Foundation
 *
 * Permission is hereby granted, free of charge, to any person obtaining a
 * copy of this software and associated documentation files (the "Software"),
 * to deal in the Software without restriction, including without limitation
 * the rights to use, copy, modify, merge, publish, distribute, sublicense,
 * and/or sell copies of the Software, and to permit persons to whom the
 * Software is furnished to do so, subject to the following conditions:
 *
 * The above copyright notice and this permission notice shall be included in
 * all copies or substantial portions of the Software.
 *
 * THE SOFTWARE IS PROVIDED "AS IS", WITHOUT WARRANTY OF ANY KIND, EXPRESS OR
 * IMPLIED, INCLUDING BUT NOT LIMITED TO THE WARRANTIES OF MERCHANTABILITY,
 * FITNESS FOR A PARTICULAR PURPOSE AND NONINFRINGEMENT. IN NO EVENT SHALL THE
 * AUTHORS OR COPYRIGHT HOLDERS BE LIABLE FOR ANY CLAIM, DAMAGES OR OTHER
 * LIABILITY, WHETHER IN AN ACTION OF CONTRACT, TORT OR OTHERWISE, ARISING
 * FROM, OUT OF OR IN CONNECTION WITH THE SOFTWARE OR THE USE OR OTHER
 * DEALINGS IN THE SOFTWARE.
 */
package haxe.io;

#if cpp
using cpp.NativeArray;
#end

class Bytes {

	public var length(default,null) : Int;
	var b : BytesData;

	function new(length,b) {
		this.length = length;
		this.b = b;
		#if flash9
		b.endian = flash.utils.Endian.LITTLE_ENDIAN;
		#end
	}

	public inline function get( pos : Int ) : Int {
		#if neko
		return untyped __dollar__sget(b,pos);
		#elseif flash9
		return b[pos];
		#elseif php
		return untyped __call__("ord", b[pos]);
		#elseif cpp
		return untyped b[pos];
		#elseif java
		return untyped b[pos] & 0xFF;
		#elseif python
		return python.Syntax.arrayAccess(b, pos);
		#else
		return b[pos];
		#end
	}

	public inline function set( pos : Int, v : Int ) : Void {
		#if neko
		untyped __dollar__sset(b,pos,v);
		#elseif flash9
		b[pos] = v;
		#elseif php
		b[pos] = untyped __call__("chr", v);
		#elseif cpp
		untyped b[pos] = v;
		#elseif java
		b[pos] = cast v;
		#elseif cs
		b[pos] = cast v;
		#elseif python
		python.Syntax.arraySet(b, pos, v & 0xFF);
		#else
		b[pos] = v & 0xFF;
		#end
	}

	public function blit( pos : Int, src : Bytes, srcpos : Int, len : Int ) : Void {
		#if !neko
		if( pos < 0 || srcpos < 0 || len < 0 || pos + len > length || srcpos + len > src.length ) throw Error.OutsideBounds;
		#end
		#if neko
		try untyped __dollar__sblit(b,pos,src.b,srcpos,len) catch( e : Dynamic ) throw Error.OutsideBounds;
		#elseif php
		b = untyped __php__("substr($this->b, 0, $pos) . substr($src->b, $srcpos, $len) . substr($this->b, $pos+$len)"); //__call__("substr", b, 0, pos)+__call__("substr", src.b, srcpos, len)+__call__("substr", b, pos+len);
		#elseif flash9
		b.position = pos;
		if( len > 0 ) b.writeBytes(src.b,srcpos,len);
		#elseif java
		java.lang.System.arraycopy(src.b, srcpos, b, pos, len);
		#elseif cs
		cs.system.Array.Copy(src.b, srcpos, b, pos, len);
<<<<<<< HEAD
		#elseif python
		python.Syntax.pythonCode("self.b[pos:pos+len] = src.b[srcpos:srcpos+len]");
=======
		#elseif cpp
		b.blit(pos, src.b, srcpos, len);
>>>>>>> 2fa5220f
		#else
		var b1 = b;
		var b2 = src.b;
		if( b1 == b2 && pos > srcpos ) {
			var i = len;
			while( i > 0 ) {
				i--;
				b1[i + pos] = b2[i + srcpos];
			}
			return;
		}
		for( i in 0...len )
			b1[i+pos] = b2[i+srcpos];
		#end
	}

	public function fill( pos : Int, len : Int, value : Int ) {
		#if flash9
		var v4 = value&0xFF;
		v4 |= v4<<8;
		v4 |= v4<<16;
		b.position = pos;
		for( i in 0...len>>2 )
			b.writeUnsignedInt(v4);
		pos += len&~3;
		for( i in 0...len&3 )
			set(pos++,value);
		#elseif cpp
		untyped __global__.__hxcpp_memory_memset(b,pos,len,value);
		#else
		for( i in 0...len )
			set(pos++, value);
		#end
	}

	public function sub( pos : Int, len : Int ) : Bytes {
		#if !neko
		if( pos < 0 || len < 0 || pos + len > length ) throw Error.OutsideBounds;
		#end
		#if neko
		return try new Bytes(len,untyped __dollar__ssub(b,pos,len)) catch( e : Dynamic ) throw Error.OutsideBounds;
		#elseif flash9
		b.position = pos;
		var b2 = new flash.utils.ByteArray();
		b.readBytes(b2,0,len);
		return new Bytes(len,b2);
		#elseif php
		return new Bytes(len, untyped __call__("substr", b, pos, len));
		#elseif java
		var newarr = new java.NativeArray(len);
		java.lang.System.arraycopy(b, pos, newarr, 0, len);
		return new Bytes(len, newarr);
		#elseif cs
		var newarr = new cs.NativeArray(len);
		cs.system.Array.Copy(b, pos, newarr, 0, len);
		return new Bytes(len, newarr);
		#elseif python
		return new Bytes(len, python.Syntax.arrayAccess(b, pos, pos+len) );
		#else
		return new Bytes(len,b.slice(pos,pos+len));
		#end
	}

	public function compare( other : Bytes ) : Int {
		#if neko
		return untyped __dollar__compare(b,other.b);
		#elseif flash9
		var len = (length < other.length) ? length : other.length;
		var b1 = b;
		var b2 = other.b;
		b1.position = 0;
		b2.position = 0;
		b1.endian = flash.utils.Endian.BIG_ENDIAN;
		b2.endian = flash.utils.Endian.BIG_ENDIAN;
		for( i in 0...len>>2 )
			if( b1.readUnsignedInt() != b2.readUnsignedInt() ) {
				b1.position -= 4;
				b2.position -= 4;
				var d = b1.readUnsignedInt() - b2.readUnsignedInt();
				b1.endian = flash.utils.Endian.LITTLE_ENDIAN;
				b2.endian = flash.utils.Endian.LITTLE_ENDIAN;
				return d;
			}
		for( i in 0...len & 3 )
			if( b1.readUnsignedByte() != b2.readUnsignedByte() ) {
				b1.endian = flash.utils.Endian.LITTLE_ENDIAN;
				b2.endian = flash.utils.Endian.LITTLE_ENDIAN;
				return b1[b1.position-1] - b2[b2.position-1];
			}
		b1.endian = flash.utils.Endian.LITTLE_ENDIAN;
		b2.endian = flash.utils.Endian.LITTLE_ENDIAN;
		return length - other.length;
		#elseif php
		return untyped __php__("$this->b < $other->b ? -1 : ($this->b == $other->b ? 0 : 1)");
		//#elseif cs
		//TODO: memcmp if unsafe flag is on
		#elseif cpp
		return b.memcmp(other.b);
		#else
		var b1 = b;
		var b2 = other.b;
		var len = (length < other.length) ? length : other.length;
		for( i in 0...len )
			if( b1[i] != b2[i] )
				#if cpp
				return untyped b1[i] - untyped b2[i];
				#else
				return untyped b1[i] - untyped b2[i];
				#end
		return length - other.length;
		#end
	}

	public function getDouble( pos : Int ) : Float {
		#if neko
		return untyped Input._double_of_bytes(sub(pos,8).b,false);
		#elseif flash9
		b.position = pos;
		return b.readDouble();
		#elseif cpp
		if( pos < 0 || pos + 8 > length ) throw Error.OutsideBounds;
		return untyped __global__.__hxcpp_memory_get_double(b,pos);
		#else
		var b = new haxe.io.BytesInput(this,pos,8);
		return b.readDouble();
		#end
	}

	public function getFloat( pos : Int ) : Float {
		#if neko
		return untyped Input._float_of_bytes(sub(pos,4).b,false);
		#elseif flash9
		b.position = pos;
		return b.readFloat();
		#elseif cpp
		if( pos < 0 || pos + 4 > length ) throw Error.OutsideBounds;
		return untyped __global__.__hxcpp_memory_get_float(b,pos);
		#else
		var b = new haxe.io.BytesInput(this,pos,4);
		return b.readFloat();
		#end
	}

	public function setDouble( pos : Int, v : Float ) : Void {
		#if neko
		untyped $sblit(b, pos, Output._double_bytes(v,false), 0, 8);
		#elseif flash9
		b.position = pos;
		b.writeDouble(v);
		#elseif cpp
		if( pos < 0 || pos + 8 > length ) throw Error.OutsideBounds;
		untyped __global__.__hxcpp_memory_set_double(b,pos,v);
		#else
		throw "Not supported";
		#end
	}

	public function setFloat( pos : Int, v : Float ) : Void {
		#if neko
		untyped $sblit(b, pos, Output._float_bytes(v,false), 0, 4);
		#elseif flash9
		b.position = pos;
		b.writeFloat(v);
		#elseif cpp
		if( pos < 0 || pos + 4 > length ) throw Error.OutsideBounds;
		untyped __global__.__hxcpp_memory_set_float(b,pos,v);
		#else
		throw "Not supported";
		#end
	}

	public function getString( pos : Int, len : Int ) : String {
		#if !neko
		if( pos < 0 || len < 0 || pos + len > length ) throw Error.OutsideBounds;
		#end
		#if neko
		return try new String(untyped __dollar__ssub(b,pos,len)) catch( e : Dynamic ) throw Error.OutsideBounds;
		#elseif flash9
		b.position = pos;
		return b.readUTFBytes(len);
		#elseif php
		return untyped __call__("substr", b, pos, len);
		#elseif cpp
		var result:String="";
		untyped __global__.__hxcpp_string_of_bytes(b,result,pos,len);
		return result;
		#elseif cs
		return cs.system.text.Encoding.UTF8.GetString(b, pos, len);
		#elseif java
		try
			return new String(b, pos, len, "UTF-8")
		catch (e:Dynamic) throw e;
		#else
		var s = "";
		var b = b;
		var fcc = String.fromCharCode;
		var i = pos;
		var max = pos+len;
		// utf8-decode and utf16-encode
		while( i < max ) {
			var c = b[i++];
			if( c < 0x80 ) {
				if( c == 0 ) break;
				s += fcc(c);
			} else if( c < 0xE0 )
				s += fcc( ((c & 0x3F) << 6) | (b[i++] & 0x7F) );
			else if( c < 0xF0 ) {
				var c2 = b[i++];
				s += fcc( ((c & 0x1F) << 12) | ((c2 & 0x7F) << 6) | (b[i++] & 0x7F) );
			} else {
				var c2 = b[i++];
				var c3 = b[i++];
				var u = ((c & 0x0F) << 18) | ((c2 & 0x7F) << 12) | ((c3 & 0x7F) << 6) | (b[i++] & 0x7F);
				// surrogate pair
				s += fcc( (u >> 10) + 0xD7C0 );
				s += fcc( (u & 0x3FF) | 0xDC00 );
			}
		}
		return s;
		#end
	}

	@:deprecated("readString is deprecated, use getString instead")
	@:noCompletion
	public inline function readString(pos:Int, len:Int):String {
		return getString(pos, len);
	}

	public function toString() : String {
		#if neko
		return new String(untyped __dollar__ssub(b,0,length));
		#elseif flash9
		b.position = 0;
		return b.readUTFBytes(length);
		#elseif php
		return cast b;
		#elseif cs
		return cs.system.text.Encoding.UTF8.GetString(b, 0, length);
		#elseif java
		try
		{
			return new String(b, 0, length, "UTF-8");
		}
		catch (e:Dynamic) throw e;
		#else
		return getString(0,length);
		#end
	}

	public function toHex() : String {
		var s = new StringBuf();
		var chars = [];
		var str = "0123456789abcdef";
		for( i in 0...str.length )
			chars.push(str.charCodeAt(i));
		for( i in 0...length ) {
			var c = get(i);
			s.addChar(chars[c >> 4]);
			s.addChar(chars[c & 15]);
		}
		return s.toString();
	}

	public inline function getData() : BytesData {
		return b;
	}

	public static function alloc( length : Int ) : Bytes {
		#if neko
		return new Bytes(length,untyped __dollar__smake(length));
		#elseif flash9
		var b = new flash.utils.ByteArray();
		b.length = length;
		return new Bytes(length,b);
		#elseif php
		return new Bytes(length, untyped __call__("str_repeat", __call__("chr", 0), length));
		#elseif cpp
		var a = new BytesData();
		if (length>0) a[length-1] = untyped 0;
		return new Bytes(length, a);
		#elseif cs
		return new Bytes(length, new cs.NativeArray(length));
		#elseif java
		return new Bytes(length, new java.NativeArray(length));
		#elseif python
		return new Bytes(length, python.lib.Builtin.bytearray(length));
		#else
		var a = new Array();
		for( i in 0...length )
			a.push(0);
		return new Bytes(length,a);
		#end
	}

	public static function ofString( s : String ) : Bytes {
		#if neko
		return new Bytes(s.length,untyped __dollar__ssub(s.__s,0,s.length));
		#elseif flash9
		var b = new flash.utils.ByteArray();
		b.writeUTFBytes(s);
		return new Bytes(b.length,b);
		#elseif php
		return new Bytes(untyped __call__("strlen", s), cast s);
//		return ofData(untyped __call__("new _hx_array", __call__("array_values", __call__("unpack", "C*",  s))));
		#elseif cpp
		var a = new BytesData();
		untyped __global__.__hxcpp_bytes_of_string(a,s);
		return new Bytes(a.length, a);
		#elseif cs
		var b = cs.system.text.Encoding.UTF8.GetBytes(s);
		return new Bytes(b.Length, b);
		#elseif java
		try
		{
			var b:BytesData = untyped s.getBytes("UTF-8");
			return new Bytes(b.length, b);
		}
		catch (e:Dynamic) throw e;

		#elseif python
			var b:BytesData = python.lib.Builtin.bytearray(s, "UTF-8");
			return new Bytes(b.length, b);

		#else
		var a = new Array();
		// utf16-decode and utf8-encode
		var i = 0;
		while( i < s.length ) {
			var c : Int = StringTools.fastCodeAt(s,i++);
			// surrogate pair
			if( 0xD800 <= c && c <= 0xDBFF )
			       c = (c - 0xD7C0 << 10) | (StringTools.fastCodeAt(s,i++) & 0x3FF);
			if( c <= 0x7F )
				a.push(c);
			else if( c <= 0x7FF ) {
				a.push( 0xC0 | (c >> 6) );
				a.push( 0x80 | (c & 63) );
			} else if( c <= 0xFFFF ) {
				a.push( 0xE0 | (c >> 12) );
				a.push( 0x80 | ((c >> 6) & 63) );
				a.push( 0x80 | (c & 63) );
			} else {
				a.push( 0xF0 | (c >> 18) );
				a.push( 0x80 | ((c >> 12) & 63) );
				a.push( 0x80 | ((c >> 6) & 63) );
				a.push( 0x80 | (c & 63) );
			}
		}
		return new Bytes(a.length,a);
		#end
	}

	public static function ofData( b : BytesData ) {
		#if flash9
		return new Bytes(b.length,b);
		#elseif neko
		return new Bytes(untyped __dollar__ssize(b),b);
		#elseif php
		return new Bytes(untyped __call__("strlen", b), b);
		#elseif cs
		return new Bytes(b.Length,b);
		#else
		return new Bytes(b.length,b);
		#end
	}

	/**
		Read the most efficiently possible the n-th byte of the data.
		Behavior when reading outside of the available data is unspecified.
	**/
	public inline static function fastGet( b : BytesData, pos : Int ) : Int {
		#if neko
		return untyped __dollar__sget(b,pos);
		#elseif flash9
		return b[pos];
		#elseif php
		return untyped __call__("ord", b[pos]);
		#elseif cpp
		return untyped b.unsafeGet(pos);
		#elseif java
		return untyped b[pos] & 0xFF;
		#else
		return b[pos];
		#end
	}

}<|MERGE_RESOLUTION|>--- conflicted
+++ resolved
@@ -91,13 +91,10 @@
 		java.lang.System.arraycopy(src.b, srcpos, b, pos, len);
 		#elseif cs
 		cs.system.Array.Copy(src.b, srcpos, b, pos, len);
-<<<<<<< HEAD
 		#elseif python
 		python.Syntax.pythonCode("self.b[pos:pos+len] = src.b[srcpos:srcpos+len]");
-=======
 		#elseif cpp
 		b.blit(pos, src.b, srcpos, len);
->>>>>>> 2fa5220f
 		#else
 		var b1 = b;
 		var b2 = src.b;
